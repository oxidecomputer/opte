--- conflicted
+++ resolved
@@ -18,7 +18,15 @@
 use crate::dls::LinkId;
 use crate::ioctl::IoctlEnvelope;
 use crate::mac;
-<<<<<<< HEAD
+use crate::mac::ChecksumOffloadCapabs;
+use crate::mac::MacEmul;
+use crate::mac::MacHandle;
+use crate::mac::MacPromiscHandle;
+use crate::mac::MacTxFlags;
+use crate::mac::TcpLsoFlags;
+use crate::mac::TunnelCsoFlags;
+use crate::mac::TunnelTcpLsoFlags;
+use crate::mac::TunnelType;
 use crate::mac::cso_tunnel_t;
 use crate::mac::lso_basic_tcp_ipv4_t;
 use crate::mac::lso_basic_tcp_ipv6_t;
@@ -28,22 +36,6 @@
 use crate::mac::mac_getinfo;
 use crate::mac::mac_hw_emul;
 use crate::mac::mac_private_minor;
-use crate::mac::ChecksumOffloadCapabs;
-use crate::mac::MacEmul;
-use crate::mac::MacHandle;
-use crate::mac::MacPromiscHandle;
-use crate::mac::MacTxFlags;
-use crate::mac::TcpLsoFlags;
-use crate::mac::TunnelCsoFlags;
-use crate::mac::TunnelTcpLsoFlags;
-use crate::mac::TunnelType;
-=======
-use crate::mac::MacHandle;
-use crate::mac::MacPromiscHandle;
-use crate::mac::MacTxFlags;
-use crate::mac::mac_getinfo;
-use crate::mac::mac_private_minor;
->>>>>>> 4175bba2
 use crate::route::Route;
 use crate::route::RouteCache;
 use crate::route::RouteKey;
@@ -63,21 +55,18 @@
 use core::ptr::addr_of;
 use core::ptr::addr_of_mut;
 use core::time::Duration;
-use illumos_sys_hdrs::mac::mac_ether_offload_info_t;
 use illumos_sys_hdrs::mac::MacEtherOffloadFlags;
 use illumos_sys_hdrs::mac::MacTunType;
 use illumos_sys_hdrs::mac::MblkOffloadFlags;
+use illumos_sys_hdrs::mac::mac_ether_offload_info_t;
 use illumos_sys_hdrs::*;
 use ingot::ethernet::Ethertype;
 use ingot::geneve::Geneve;
 use ingot::geneve::GeneveRef;
-<<<<<<< HEAD
 use ingot::ip::IpProtocol;
 use ingot::types::HeaderLen;
 use ingot::udp::Udp;
-=======
 use opte::ExecCtx;
->>>>>>> 4175bba2
 use opte::api::ClearXdeUnderlayReq;
 use opte::api::CmdOk;
 use opte::api::Direction;
@@ -99,11 +88,8 @@
 use opte::ddi::sync::KRwLockType;
 use opte::ddi::time::Interval;
 use opte::ddi::time::Periodic;
-<<<<<<< HEAD
+use opte::engine::NetworkImpl;
 use opte::engine::ether::Ethernet;
-=======
-use opte::engine::NetworkImpl;
->>>>>>> 4175bba2
 use opte::engine::ether::EthernetRef;
 use opte::engine::geneve::Vni;
 use opte::engine::headers::IpAddr;
@@ -2309,8 +2295,7 @@
     match res {
         Ok(ProcessResult::Bypass) => unsafe {
             mac::mac_rx(dev.mh, mrh, pkt.unwrap_mblk().as_ptr());
-<<<<<<< HEAD
-        }
+        },
         Ok(ProcessResult::Modified(emit_spec)) => {
             let mut npkt = emit_spec.apply(pkt);
 
@@ -2325,14 +2310,11 @@
                     mss_estimate as u32,
                 );
             }
-=======
-        },
-        Ok(ProcessResult::Modified(emit_spec)) => unsafe {
-            let npkt = emit_spec.apply(pkt);
->>>>>>> 4175bba2
-
-            mac::mac_rx(dev.mh, mrh, npkt.unwrap_mblk().as_ptr());
-        },
+
+            unsafe {
+                mac::mac_rx(dev.mh, mrh, npkt.unwrap_mblk().as_ptr());
+            }
+        }
         Ok(ProcessResult::Hairpin(hppkt)) => {
             stream.tx_drop_on_no_desc(hppkt, 0, MacTxFlags::empty());
         }
