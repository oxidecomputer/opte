// This Source Code Form is subject to the terms of the Mozilla Public
// License, v. 2.0. If a copy of the MPL was not distributed with this
// file, You can obtain one at https://mozilla.org/MPL/2.0/.

// Copyright 2025 Oxide Computer Company

//! xde - A mac provider for OPTE.
//!
//! An illumos kernel driver that implements the mac provider
//! interface, allowing one to run network implementations written in
//! the OPTE framework.

//#![allow(clippy::arc_with_non_send_sync)]

use crate::dev_map::DevMap;
use crate::dev_map::FastKey;
use crate::dev_map::ReadOnlyDevMap;
use crate::dls;
use crate::dls::DlsStream;
use crate::dls::LinkId;
use crate::ioctl::IoctlEnvelope;
use crate::ip::cpu;
use crate::ip::ncpus;
use crate::ip::processorid_t;
use crate::mac;
use crate::mac::ChecksumOffloadCapabs;
use crate::mac::MacClient;
use crate::mac::MacEmul;
use crate::mac::MacHandle;
use crate::mac::MacSiphon;
use crate::mac::MacTxFlags;
use crate::mac::OffloadInfo;
use crate::mac::TcpLsoFlags;
use crate::mac::lso_basic_tcp_ipv4_t;
use crate::mac::lso_basic_tcp_ipv6_t;
use crate::mac::mac_capab_cso_t;
use crate::mac::mac_capab_lso_t;
use crate::mac::mac_getinfo;
use crate::mac::mac_hw_emul;
use crate::mac::mac_private_minor;
use crate::postbox::Postbox;
use crate::postbox::TxPostbox;
use crate::route::Route;
use crate::route::RouteCache;
use crate::route::RouteKey;
use crate::secpolicy;
use crate::stats::XdeStats;
use crate::warn;
use alloc::borrow::ToOwned;
use alloc::boxed::Box;
use alloc::ffi::CString;
use alloc::string::String;
use alloc::string::ToString;
use alloc::sync::Arc;
use alloc::vec::Vec;
use core::ffi::CStr;
use core::num::NonZeroU32;
use core::num::NonZeroUsize;
use core::ptr;
use core::ptr::NonNull;
use core::ptr::addr_of;
use core::ptr::addr_of_mut;
use core::time::Duration;
use illumos_sys_hdrs::mac::MacEtherOffloadFlags;
use illumos_sys_hdrs::mac::MacTunType;
use illumos_sys_hdrs::mac::MblkOffloadFlags;
use illumos_sys_hdrs::mac::mac_ether_offload_info_t;
use illumos_sys_hdrs::*;
use ingot::ethernet::Ethertype;
use ingot::geneve::Geneve;
use ingot::geneve::GeneveRef;
use ingot::ip::IpProtocol;
use ingot::types::HeaderLen;
use ingot::udp::Udp;
use opte::ExecCtx;
use opte::api::ClearLftReq;
use opte::api::ClearUftReq;
use opte::api::CmdOk;
use opte::api::Direction;
use opte::api::DumpLayerReq;
use opte::api::DumpLayerResp;
use opte::api::DumpTcpFlowsReq;
use opte::api::DumpTcpFlowsResp;
use opte::api::DumpUftReq;
use opte::api::DumpUftResp;
use opte::api::ListLayersReq;
use opte::api::ListLayersResp;
use opte::api::NoResp;
use opte::api::OpteCmd;
use opte::api::OpteCmdIoctl;
use opte::api::OpteError;
use opte::api::SetXdeUnderlayReq;
use opte::api::XDE_IOC_OPTE_CMD;
use opte::d_error::LabelBlock;
use opte::ddi::kstat::KStatNamed;
use opte::ddi::kstat::KStatProvider;
use opte::ddi::mblk::AsMblk;
use opte::ddi::mblk::MsgBlk;
use opte::ddi::mblk::MsgBlkChain;
use opte::ddi::sync::KMutex;
use opte::ddi::sync::KRwLock;
use opte::ddi::sync::KRwLockReadGuard;
use opte::ddi::sync::KRwLockWriteGuard;
use opte::ddi::sync::TokenGuard;
use opte::ddi::sync::TokenLock;
use opte::ddi::time::Interval;
use opte::ddi::time::Periodic;
use opte::engine::NetworkImpl;
use opte::engine::ether::Ethernet;
use opte::engine::ether::EthernetRef;
use opte::engine::geneve::Vni;
use opte::engine::headers::IpAddr;
use opte::engine::ip::v6::Ipv6;
use opte::engine::ip::v6::Ipv6Addr;
use opte::engine::packet::InnerFlowId;
use opte::engine::packet::Packet;
use opte::engine::packet::ParseError;
use opte::engine::parse::ValidUlp;
use opte::engine::port::Port;
use opte::engine::port::PortBuilder;
use opte::engine::port::ProcessResult;
use oxide_vpc::api::AddFwRuleReq;
use oxide_vpc::api::AddRouterEntryReq;
use oxide_vpc::api::ClearVirt2BoundaryReq;
use oxide_vpc::api::ClearVirt2PhysReq;
use oxide_vpc::api::CreateXdeReq;
use oxide_vpc::api::DelRouterEntryReq;
use oxide_vpc::api::DelRouterEntryResp;
use oxide_vpc::api::DeleteXdeReq;
use oxide_vpc::api::DhcpCfg;
use oxide_vpc::api::DumpVirt2BoundaryResp;
use oxide_vpc::api::DumpVirt2PhysResp;
use oxide_vpc::api::ListPortsResp;
use oxide_vpc::api::PhysNet;
use oxide_vpc::api::PortInfo;
use oxide_vpc::api::RemFwRuleReq;
use oxide_vpc::api::RemoveCidrResp;
use oxide_vpc::api::SetFwRulesReq;
use oxide_vpc::api::SetVirt2BoundaryReq;
use oxide_vpc::api::SetVirt2PhysReq;
use oxide_vpc::cfg::IpCfg;
use oxide_vpc::cfg::VpcCfg;
use oxide_vpc::engine::VpcNetwork;
use oxide_vpc::engine::VpcParser;
use oxide_vpc::engine::firewall;
use oxide_vpc::engine::gateway;
use oxide_vpc::engine::nat;
use oxide_vpc::engine::overlay;
use oxide_vpc::engine::router;

const ETHERNET_MTU: u16 = 1500;

// Entry limits for the various flow tables.
const FW_FT_LIMIT: NonZeroU32 = NonZeroU32::new(8096).unwrap();
const FT_LIMIT_ONE: NonZeroU32 = NonZeroU32::new(1).unwrap();

/// The name of this driver.
const XDE_STR: *const c_char = c"xde".as_ptr();

/// Name of the control device.
const XDE_CTL_STR: *const c_char = c"ctl".as_ptr();

/// Minor number for the control device.
// Set once in `xde_attach`.
static mut XDE_CTL_MINOR: minor_t = 0;

/// DDI dev info pointer to the attached xde device.
static mut xde_dip: *mut dev_info = ptr::null_mut();

// This block is purely for SDT probes.
unsafe extern "C" {
    pub safe fn __dtrace_probe_bad__packet(
        port: uintptr_t,
        dir: uintptr_t,
        mp: uintptr_t,
        err_b: *const LabelBlock<8>,
        data_len: uintptr_t,
    );
    pub safe fn __dtrace_probe_guest__loopback(
        mp: uintptr_t,
        flow: *const InnerFlowId,
        src_port: uintptr_t,
        dst_port: uintptr_t,
    );
    pub safe fn __dtrace_probe_hdlr__resp(resp_str: uintptr_t);
    pub safe fn __dtrace_probe_rx(mp: uintptr_t);
    pub safe fn __dtrace_probe_tx(mp: uintptr_t);
}

fn bad_packet_parse_probe(
    port: Option<&CString>,
    dir: Direction,
    mp: uintptr_t,
    err: &ParseError,
) {
    let port_str = match port {
        None => c"unknown",
        Some(name) => name.as_c_str(),
    };

    // Truncation is captured *in* the LabelBlock.
    let block = match LabelBlock::<8>::from_nested(err) {
        Ok(block) => block,
        Err(block) => block,
    };

    __dtrace_probe_bad__packet(
        port_str.as_ptr() as uintptr_t,
        dir as uintptr_t,
        mp,
        block.as_ptr(),
        4,
    );
}

fn bad_packet_probe(
    port: Option<&CString>,
    dir: Direction,
    mp: uintptr_t,
    msg: &CStr,
) {
    let port_str = match port {
        None => c"unknown",
        Some(name) => name.as_c_str(),
    };
    let mut eb = LabelBlock::<8>::new();

    unsafe {
        let _ = eb.append_name_raw(msg);
    }
    __dtrace_probe_bad__packet(
        port_str.as_ptr() as uintptr_t,
        dir as uintptr_t,
        mp,
        eb.as_ptr(),
        8,
    );
}

/// Underlay port state.
#[derive(Debug)]
pub struct XdeUnderlayPort {
    /// Name of the link being used for this underlay port.
    pub name: String,

    /// The MAC address associated with this underlay port.
    pub mac: [u8; 6],

    /// The MTU of this link.
    pub mtu: u32,

    /// MAC promiscuous handle for receiving packets on the underlay link.
<<<<<<< HEAD
    siphon: MacSiphon<UnderlayDev>,
=======
    siphon: MacSiphon<DlsStream>,
>>>>>>> 5402771f

    /// DLS-level handle on a device for promiscuous registration and
    /// packet Tx.
    stream: Arc<UnderlayDev>,
}

struct XdeState {
    management_lock: TokenLock<XdeMgmt>,
    ectx: Arc<ExecCtx>,
    vpc_map: Arc<overlay::VpcMappings>,
    v2b: Arc<overlay::Virt2Boundary>,
    devs: ReadOnlyDevMap,
    stats: KStatNamed<XdeStats>,
    #[allow(unused)]
    cleanup: Periodic<()>,
}

/// Resource sets which require ioctl-level mutual exclusion to modify. Not all
/// ioctls in XDE require this -- only those which modify the port map or need
/// to interface with DLS/MAC directly.
///
/// **None of the contained locks may be held during calls to DLS,
/// lookup/resolution of link state, etc. which could possibly upcall.**
struct XdeMgmt {
    devs: Arc<KRwLock<DevMap>>,
    underlay: Option<UnderlayState>,
}

#[derive(Clone)]
struct UnderlayState {
    // each xde driver has a handle to two underlay ports that are used for I/O
    // onto the underlay network
    u1: Arc<XdeUnderlayPort>,
    u2: Arc<XdeUnderlayPort>,
    shared_props: OffloadInfo,
}

fn get_xde_state() -> &'static XdeState {
    // Safety: The opte_dip pointer is write-once and is a valid
    // pointer passed to attach(9E). The returned pointer is valid as
    // it was derived from Box::into_raw() during `xde_attach`.
    unsafe {
        let p = ddi_get_driver_private(xde_dip);
        &*(p as *mut XdeState)
    }
}

impl XdeState {
    fn new() -> Self {
        let ectx = Arc::new(ExecCtx { log: Box::new(opte::KernelLog {}) });
        let dev_map = Arc::new(KRwLock::new(DevMap::default()));
        let devs = ReadOnlyDevMap::new(dev_map.clone());

        XdeState {
            management_lock: TokenLock::new(XdeMgmt {
                devs: dev_map,
                underlay: None,
            }),
            devs,
            ectx,
            vpc_map: Arc::new(overlay::VpcMappings::new()),
            v2b: Arc::new(overlay::Virt2Boundary::new()),
            stats: KStatNamed::new("xde", "xde", XdeStats::new())
                .expect("Name is well-constructed (len, no NUL bytes)"),
            cleanup: Periodic::new(
                c"XDE flow/cache expiry".to_owned(),
                shared_periodic_expire,
                Box::new(()),
                ONE_SECOND,
            ),
        }
    }
}

fn stat_parse_error(dir: Direction, err: &ParseError) {
    let xde = get_xde_state();
    xde.stats.vals.parse_error(dir, err);
}

#[repr(C)]
pub struct XdeDev {
    pub devname: String,
    linkid: datalink_id_t,
    mh: *mut mac::mac_handle,
    link_state: mac::link_state_t,

    // The OPTE port associated with this xde device.
    //
    // XXX Ideally the xde driver would be a generic driver which
    // could setup ports for any number of network implementations.
    // However, that's not where things are today.
    pub port: Arc<Port<VpcNetwork>>,
    vpc_cfg: VpcCfg,
    port_v2p: Arc<overlay::Virt2Phys>,

    // Pass the packets through to the underlay devices, skipping
    // opte-core processing.
    passthrough: bool,

    pub vni: Vni,

    // These are clones of the underlay ports initialized by the
    // driver.
    pub u1: Arc<XdeUnderlayPort>,
    pub u2: Arc<XdeUnderlayPort>,
    underlay_capab: OffloadInfo,

    // We make this a per-port cache rather than sharing between all
    // ports to theoretically reduce contention around route expiry
    // and reinsertion.
    routes: RouteCache,

    // Each port has its own copy of XDE_DEVS.
    // This is kept under an RwLock because we need to handle nested
    // acquisition by the same thread (local zone delivery, zone DHCP
    // handling) which will happily call back here mid `mac_rx`.
    port_map: KRwLock<PerEntryState>,
}

impl XdeDev {
    #[inline]
    pub fn deliver(&self, pkt: impl AsMblk) {
        if let Some(pkt) = pkt.unwrap_mblk() {
            unsafe { mac::mac_rx(self.mh, ptr::null_mut(), pkt.as_ptr()) }
        }
    }
}

struct PerEntryState {
    devs: Arc<DevMap>,
}

#[repr(C)]
struct UnderlayDev {
    stream: DlsStream,
    ports_map: Vec<KMutex<PerEntryState>>,
}

impl core::fmt::Debug for UnderlayDev {
    fn fmt(&self, f: &mut core::fmt::Formatter<'_>) -> core::fmt::Result {
        f.debug_struct("UnderlayDev").finish_non_exhaustive()
    }
}

impl MacClient for UnderlayDev {
    fn mac_client_handle(&self) -> Result<*mut mac::mac_client_handle, c_int> {
        self.stream.mac_client_handle()
    }
}

#[cfg(not(test))]
#[unsafe(no_mangle)]
unsafe extern "C" fn _init() -> c_int {
    unsafe {
        mac::mac_init_ops(addr_of_mut!(xde_devops), XDE_STR);

        match mod_install(&xde_linkage) {
            0 => 0,
            err => {
                warn!("mod_install failed: {}", err);
                mac::mac_fini_ops(addr_of_mut!(xde_devops));
                err
            }
        }
    }
}

#[unsafe(no_mangle)]
unsafe extern "C" fn _info(modinfop: *mut modinfo) -> c_int {
    unsafe { mod_info(&xde_linkage, modinfop) }
}

#[cfg(not(test))]
#[unsafe(no_mangle)]
unsafe extern "C" fn _fini() -> c_int {
    unsafe {
        match mod_remove(&xde_linkage) {
            0 => {
                mac::mac_fini_ops(addr_of_mut!(xde_devops));
                0
            }
            err => {
                warn!("mod remove failed: {}", err);
                err
            }
        }
    }
}

/// Handle `open(9E)` for non-MAC managed devices.
///
/// MAC providers are STREAMS drivers and thus use the `str_ops` entrypoints,
/// leaving `cb_open` and others typically set to `nodev`. However, the MAC
/// framework does allow drivers to provide its own set of minor nodes as
/// regular char/block devices. We create one such device (/dev/xde) in
/// `xde_attach`. See also `xde_getinfo`.
/// MAC will return `ENOSTR` from its STREAMS-based `open(9E)` routine if
/// passed a minor node reserved for driver private use. In that case,
/// the system will retry the open with the driver's `cb_open` routine.
#[unsafe(no_mangle)]
unsafe extern "C" fn xde_open(
    devp: *mut dev_t,
    flags: c_int,
    otyp: c_int,
    credp: *mut cred_t,
) -> c_int {
    unsafe {
        assert!(!xde_dip.is_null());
    }

    if otyp != OTYP_CHR {
        return EINVAL;
    }

    unsafe {
        let minor = getminor(*devp);
        if minor != XDE_CTL_MINOR {
            return ENXIO;
        }

        match secpolicy::secpolicy_dl_config(credp) {
            0 => {}
            err => {
                warn!("secpolicy_dl_config failed: {err}");
                return err;
            }
        }
    }

    if (flags & (FEXCL | FNDELAY | FNONBLOCK)) != 0 {
        return EINVAL;
    }

    0
}

#[unsafe(no_mangle)]
unsafe extern "C" fn xde_close(
    dev: dev_t,
    _flag: c_int,
    otyp: c_int,
    _credp: *mut cred_t,
) -> c_int {
    unsafe {
        assert!(!xde_dip.is_null());
    }

    if otyp != OTYP_CHR {
        return EINVAL;
    }

    unsafe {
        let minor = getminor(dev);
        if minor != XDE_CTL_MINOR {
            return ENXIO;
        }
    }

    0
}

#[unsafe(no_mangle)]
unsafe extern "C" fn xde_ioctl(
    dev: dev_t,
    cmd: c_int,
    arg: intptr_t,
    mode: c_int,
    _credp: *mut cred_t,
    _rvalp: *mut c_int,
) -> c_int {
    unsafe {
        assert!(!xde_dip.is_null());

        let minor = getminor(dev);
        if minor != XDE_CTL_MINOR {
            return ENXIO;
        }
    }

    if cmd != XDE_IOC_OPTE_CMD {
        return ENOTTY;
    }

    // TODO: this is using KM_SLEEP, is that ok?
    let mut buf = Vec::<u8>::with_capacity(IOCTL_SZ);
    unsafe {
        if ddi_copyin(arg as _, buf.as_mut_ptr() as _, IOCTL_SZ, mode) != 0 {
            return EFAULT;
        }
    }

    unsafe {
        let err = xde_ioc_opte_cmd(buf.as_mut_ptr() as _, mode);

        if ddi_copyout(buf.as_ptr() as _, arg as _, IOCTL_SZ, mode) != 0
            && err == 0
        {
            return EFAULT;
        }

        err
    }
}

fn dtrace_probe_hdlr_resp<T>(resp: &Result<T, OpteError>)
where
    T: CmdOk,
{
    let resp_arg = CString::new(format!("{resp:?}")).unwrap();
    __dtrace_probe_hdlr__resp(resp_arg.as_ptr() as uintptr_t);
}

// Convert the handler's response to the appropriate ioctl(2) return
// value and copyout the serialized response.
fn hdlr_resp<T>(env: &mut IoctlEnvelope, resp: Result<T, OpteError>) -> c_int
where
    T: CmdOk,
{
    dtrace_probe_hdlr_resp(&resp);
    env.copy_out_resp(&resp)
}

fn create_xde_hdlr(env: &mut IoctlEnvelope) -> Result<NoResp, OpteError> {
    let req: CreateXdeReq = env.copy_in_req()?;
    create_xde(&req)
}

fn delete_xde_hdlr(env: &mut IoctlEnvelope) -> Result<NoResp, OpteError> {
    let req: DeleteXdeReq = env.copy_in_req()?;
    delete_xde(&req)
}

fn set_xde_underlay_hdlr(env: &mut IoctlEnvelope) -> Result<NoResp, OpteError> {
    let req: SetXdeUnderlayReq = env.copy_in_req()?;
    set_xde_underlay(&req)
}

fn clear_xde_underlay_hdlr() -> Result<NoResp, OpteError> {
    clear_xde_underlay()
}

// This is the entry point for all OPTE commands. It verifies the API
// version and then multiplexes the command to its appropriate handler.
#[unsafe(no_mangle)]
unsafe extern "C" fn xde_ioc_opte_cmd(karg: *mut c_void, mode: c_int) -> c_int {
    let mut env = unsafe {
        let ioctl: &mut OpteCmdIoctl = &mut *(karg as *mut OpteCmdIoctl);
        match IoctlEnvelope::wrap(ioctl, mode) {
            Ok(v) => v,
            Err(errno) => return errno,
        }
    };

    match env.ioctl_cmd() {
        OpteCmd::ListPorts => {
            // The list-ports command has no request body, so there is
            // no need to pass the envelope.
            let resp = list_ports_hdlr();
            hdlr_resp(&mut env, resp)
        }

        OpteCmd::AddFwRule => {
            let resp = add_fw_rule_hdlr(&mut env);
            hdlr_resp(&mut env, resp)
        }

        OpteCmd::RemFwRule => {
            // XXX At the moment a default rule can be removed. That's
            // something we may want to prevent at the OPTE layer
            // moving forward. Or we may want to allow complete
            // freedom at this level and place that enforcement at the
            // control plane level.
            let resp = rem_fw_rule_hdlr(&mut env);
            hdlr_resp(&mut env, resp)
        }

        OpteCmd::SetFwRules => {
            let resp = set_fw_rules_hdlr(&mut env);
            hdlr_resp(&mut env, resp)
        }

        OpteCmd::CreateXde => {
            let resp = create_xde_hdlr(&mut env);
            hdlr_resp(&mut env, resp)
        }

        OpteCmd::DeleteXde => {
            let resp = delete_xde_hdlr(&mut env);
            hdlr_resp(&mut env, resp)
        }

        OpteCmd::SetXdeUnderlay => {
            let resp = set_xde_underlay_hdlr(&mut env);
            hdlr_resp(&mut env, resp)
        }

        OpteCmd::ClearXdeUnderlay => {
            let resp = clear_xde_underlay_hdlr();
            hdlr_resp(&mut env, resp)
        }

        OpteCmd::DumpLayer => {
            let resp = dump_layer_hdlr(&mut env);
            hdlr_resp(&mut env, resp)
        }

        OpteCmd::ClearUft => {
            let resp = clear_uft_hdlr(&mut env);
            hdlr_resp(&mut env, resp)
        }

        OpteCmd::ClearLft => {
            let resp = clear_lft_hdlr(&mut env);
            hdlr_resp(&mut env, resp)
        }

        OpteCmd::DumpUft => {
            let resp = dump_uft_hdlr(&mut env);
            hdlr_resp(&mut env, resp)
        }

        OpteCmd::ListLayers => {
            let resp = list_layers_hdlr(&mut env);
            hdlr_resp(&mut env, resp)
        }

        OpteCmd::DumpVirt2Phys => {
            let resp = dump_v2p_hdlr();
            hdlr_resp(&mut env, resp)
        }

        OpteCmd::SetVirt2Phys => {
            let resp = set_v2p_hdlr(&mut env);
            hdlr_resp(&mut env, resp)
        }

        OpteCmd::ClearVirt2Phys => {
            let resp = clear_v2p_hdlr(&mut env);
            hdlr_resp(&mut env, resp)
        }

        OpteCmd::DumpVirt2Boundary => {
            let resp = dump_v2b_hdlr();
            hdlr_resp(&mut env, resp)
        }

        OpteCmd::SetVirt2Boundary => {
            let resp = set_v2b_hdlr(&mut env);
            hdlr_resp(&mut env, resp)
        }

        OpteCmd::ClearVirt2Boundary => {
            let resp = clear_v2b_hdlr(&mut env);
            hdlr_resp(&mut env, resp)
        }

        OpteCmd::AddRouterEntry => {
            let resp = add_router_entry_hdlr(&mut env);
            hdlr_resp(&mut env, resp)
        }

        OpteCmd::DelRouterEntry => {
            let resp = del_router_entry_hdlr(&mut env);
            hdlr_resp(&mut env, resp)
        }

        OpteCmd::DumpTcpFlows => {
            let resp = dump_tcp_flows_hdlr(&mut env);
            hdlr_resp(&mut env, resp)
        }

        OpteCmd::SetExternalIps => {
            let resp = set_external_ips_hdlr(&mut env);
            hdlr_resp(&mut env, resp)
        }

        OpteCmd::AllowCidr => {
            let resp = allow_cidr_hdlr(&mut env);
            hdlr_resp(&mut env, resp)
        }

        OpteCmd::RemoveCidr => {
            let resp = remove_cidr_hdlr(&mut env);
            hdlr_resp(&mut env, resp)
        }
    }
}

const ONE_SECOND: Interval = Interval::from_duration(Duration::new(1, 0));

#[unsafe(no_mangle)]
fn shared_periodic_expire(_: &mut ()) {
    let state = get_xde_state();
    let devs = state.devs.read();
    for dev in devs.iter() {
        let _ = dev.port.expire_flows();
        dev.routes.remove_routes();
    }
}

#[unsafe(no_mangle)]
fn create_xde(req: &CreateXdeReq) -> Result<NoResp, OpteError> {
    // TODO name validation
    let state = get_xde_state();

    // Taking the management lock allows us to create XDE ports atomically
    // with respect to other threads (and enforces a lockout on, e.g., the
    // underlay).
    let token = state.management_lock.lock();

    let UnderlayState { u1, u2, shared_props: underlay_capab } = {
        token
            .underlay
            .as_ref()
            .ok_or_else(|| OpteError::System {
                errno: EINVAL,
                msg: "underlay not initialized".to_string(),
            })?
            .clone()
    };

    let cfg = VpcCfg::from(req.cfg.clone());

    // Because we hold the token, no one else will add to/remove from
    // the XdeDev map in parallel. Quickly check that there is no
    // collision on name or MAC address -- take a read lock so as not
    // to block the Rx datapath (yet).
    {
        let devs = token.devs.read();
        if devs.get_by_name(&req.xde_devname).is_some() {
            return Err(OpteError::PortExists(req.xde_devname.clone()));
        }
        if devs.get(cfg.vni, cfg.guest_mac).is_some() {
            return Err(OpteError::MacExists {
                port: req.xde_devname.clone(),
                vni: cfg.vni,
                mac: cfg.guest_mac,
            });
        }
    }

    // If this is the first guest in this VPC, then create a new
    // mapping for said VPC. Otherwise, pull the existing one.
    //
    // We need to insert mappings for both IPv4 and IPv6 addresses, should the
    // guest have them. They should return the same `Virt2Phys` mapping, since
    // they're mapping both IP addresses to the same host.
    let phys_net =
        PhysNet { ether: cfg.guest_mac, ip: cfg.phys_ip, vni: cfg.vni };
    let port_v2p = match cfg.ip_cfg {
        IpCfg::Ipv4(ref ipv4) => {
            state.vpc_map.add(IpAddr::Ip4(ipv4.private_ip), phys_net)
        }
        IpCfg::Ipv6(ref ipv6) => {
            state.vpc_map.add(IpAddr::Ip6(ipv6.private_ip), phys_net)
        }
        IpCfg::DualStack { ref ipv4, ref ipv6 } => {
            state.vpc_map.add(IpAddr::Ip4(ipv4.private_ip), phys_net);
            state.vpc_map.add(IpAddr::Ip6(ipv6.private_ip), phys_net)
        }
    };

    let mut guest_addr = cfg.guest_mac.bytes();

    let mut xde = Arc::new(XdeDev {
        devname: req.xde_devname.clone(),
        linkid: req.linkid,
        mh: ptr::null_mut(),
        link_state: mac::link_state_t::Down,
        port: new_port(
            req.xde_devname.clone(),
            &cfg,
            state.vpc_map.clone(),
            port_v2p.clone(),
            state.v2b.clone(),
            state.ectx.clone(),
            &req.dhcp,
        )?,
        port_v2p,
        vni: cfg.vni,
        vpc_cfg: cfg,
        passthrough: req.passthrough,
        u1,
        u2,
        underlay_capab,
        routes: RouteCache::default(),
        port_map: KRwLock::new(PerEntryState { devs: Arc::new(DevMap::new()) }),
    });
    let xde_ref =
        Arc::get_mut(&mut xde).expect("only one instance of XDE exists");

    // set up upper mac
    let Some(mreg) = (unsafe { mac::mac_alloc(MAC_VERSION as u32).as_mut() })
    else {
        return Err(OpteError::System {
            errno: ENOMEM,
            msg: "failed to alloc mac".to_string(),
        });
    };

    mreg.m_type_ident = MAC_PLUGIN_IDENT_ETHER;
    mreg.m_driver = xde_ref as *mut XdeDev as *mut c_void;
    mreg.m_dst_addr = core::ptr::null_mut();
    mreg.m_pdata = core::ptr::null_mut();
    mreg.m_pdata_size = 0;
    mreg.m_priv_props = core::ptr::null_mut();
    mreg.m_instance = c_uint::MAX; // let mac handle this
    mreg.m_min_sdu = 1;
    mreg.m_max_sdu = u32::from(ETHERNET_MTU); // TODO hardcode
    mreg.m_multicast_sdu = 0;
    mreg.m_margin = crate::sys::VLAN_TAGSZ;
    mreg.m_v12n = mac::MAC_VIRT_NONE as u32;

    unsafe {
        mreg.m_dip = xde_dip;
        mreg.m_callbacks = addr_of_mut!(xde_mac_callbacks);
    }

    mreg.m_src_addr = guest_addr.as_mut_ptr();

    let reg_res = unsafe {
        mac::mac_register(mreg as *mut mac::mac_register_t, &mut xde_ref.mh)
    };
    match reg_res {
        0 => {}
        err => {
            unsafe { mac::mac_free(mreg) };
            return Err(OpteError::System {
                errno: err,
                msg: "fail to register mac provider".to_string(),
            });
        }
    }

    unsafe { mac::mac_free(mreg) };

    // Setup DLS.
    // Any DLS operations are liable to upcall, so we *must* be certain
    // that *no locks are actively held at this moment*.
    match unsafe { dls::dls_devnet_create(xde_ref.mh, req.linkid, 0) } {
        0 => {}
        err => {
            unsafe {
                mac::mac_unregister(xde.mh);
            }
            return Err(OpteError::System {
                errno: err,
                msg: "failed to create DLS devnet".to_string(),
            });
        }
    }

    xde_ref.link_state = mac::link_state_t::Up;
    unsafe {
        mac::mac_link_update(xde.mh, xde.link_state);
        mac::mac_tx_update(xde.mh);
    }

    // Finally, insert our fully established port.
    // This temporarily blocks the Rx pathway.
    {
        let mut devs = token.devs.write();
        _ = devs.insert(xde);
        refresh_maps(
            devs,
            token.underlay.as_ref().expect(
                "bailed out above if no underlay, and protected by token",
            ),
        );
    }

    Ok(NoResp::default())
}

#[unsafe(no_mangle)]
fn delete_xde(req: &DeleteXdeReq) -> Result<NoResp, OpteError> {
    let state = get_xde_state();

    let token = state.management_lock.lock();

    // First -- does the device exist?
    // Remove it, knowing that we may need to reinsert on a rollback.
    let xde = {
        let mut devs = token.devs.write();
<<<<<<< HEAD
        let xde = devs
            .remove(&req.xde_devname)
            .ok_or_else(|| OpteError::PortNotFound(req.xde_devname.clone()))?;

        refresh_maps(
            devs,
            token
                .underlay
                .as_ref()
                .expect("underlay must exist while ports exist"),
        );

        xde
=======
        devs.remove(&req.xde_devname)
            .ok_or_else(|| OpteError::PortNotFound(req.xde_devname.clone()))?
>>>>>>> 5402771f
    };

    // Clear the port's devmap to break any cycles.
    {
        let mut pmap = xde.port_map.write();
        pmap.devs = DevMap::new().into();
    }

    let return_port = |token: &TokenGuard<'_, XdeMgmt>, port| {
        let mut devs = token.devs.write();
        _ = devs.insert(port);
        refresh_maps(
            devs,
            token
                .underlay
                .as_ref()
                .expect("underlay must exist while ports exist"),
        );
    };

    // Destroy DLS devnet device.
    // Any DLS operations are liable to upcall, so we *must* be certain
    // that *no locks are actively held at this moment*.
    let ret = unsafe {
        let mut tmpid = xde.linkid;
        dls::dls_devnet_destroy(xde.mh, &mut tmpid, boolean_t::B_TRUE)
    };

    match ret {
        0 => {}
        err => {
            return_port(&token, xde);
            return Err(OpteError::System {
                errno: err,
                msg: format!("failed to destroy DLS devnet: {err}"),
            });
        }
    }

    // Unregister this xde's mac handle.
    // We have the same lock constraints as above, given that we could
    // have to rebind the DLS devnet on rollback.
    match unsafe { mac::mac_unregister(xde.mh) } {
        0 => {}
        err => {
            match unsafe { dls::dls_devnet_create(xde.mh, xde.linkid, 0) } {
                0 => {}
                err => {
                    warn!("failed to recreate DLS devnet entry: {}", err);
                }
            };
            return_port(&token, xde);
            return Err(OpteError::System {
                errno: err,
                msg: format!("failed to unregister mac: {err}"),
            });
        }
    }

    // Remove the VPC mappings for this port.
    let cfg = &xde.vpc_cfg;
    let phys_net =
        PhysNet { ether: cfg.guest_mac, ip: cfg.phys_ip, vni: cfg.vni };
    match cfg.ip_cfg {
        IpCfg::Ipv4(ref ipv4) => {
            state.vpc_map.del(&IpAddr::Ip4(ipv4.private_ip), &phys_net)
        }
        IpCfg::Ipv6(ref ipv6) => {
            state.vpc_map.del(&IpAddr::Ip6(ipv6.private_ip), &phys_net)
        }
        IpCfg::DualStack { ref ipv4, ref ipv6 } => {
            state.vpc_map.del(&IpAddr::Ip4(ipv4.private_ip), &phys_net);
            state.vpc_map.del(&IpAddr::Ip6(ipv6.private_ip), &phys_net)
        }
    };

    Ok(NoResp::default())
}

// NOTE: mut not used but effectively guaranteering writelock from ioctl.
fn refresh_maps(devs: KRwLockWriteGuard<DevMap>, underlay: &UnderlayState) {
    let new_map = Arc::new(devs.clone());

    // Update all ports' maps.
    for port in devs.iter() {
        let mut map = port.port_map.write();
        map.devs = new_map.clone();
    }

    // Update all underlays' maps.
    let ports = [&underlay.u1.stream.ports_map, &underlay.u2.stream.ports_map];
    for port in ports {
        for map in port {
            let mut map = map.lock();
            map.devs = new_map.clone();
        }
    }
}

struct ResolvedLink<'a>(&'a str, LinkId);
impl<'a> ResolvedLink<'a> {
    fn new(name: &'a str) -> Result<Self, OpteError> {
        let link_cstr = CString::new(name).unwrap();

        let link_id =
            LinkId::from_name(link_cstr).map_err(|err| OpteError::System {
                errno: EFAULT,
                msg: format!("failed to get linkid for {name}: {err}"),
            })?;

        Ok(Self(name, link_id))
    }
}

#[unsafe(no_mangle)]
fn set_xde_underlay(req: &SetXdeUnderlayReq) -> Result<NoResp, OpteError> {
    let state = get_xde_state();

    // Resolve `LinkId`s outside of any locks -- these require upcalls,
    // but we don't need to
    let link1 = ResolvedLink::new(req.u1.as_str())?;
    let link2 = ResolvedLink::new(req.u2.as_str())?;

    let mut token = state.management_lock.lock();

    if token.underlay.is_some() {
        return Err(OpteError::System {
            errno: EEXIST,
            msg: "underlay already initialized".into(),
        });
    }

    // `init_underlay_ingress_handlers` contains no upcalls today.
    let new_underlay = init_underlay_ingress_handlers(link1, link2, &token)?;
    token.underlay = Some(new_underlay);

    Ok(NoResp::default())
}

#[unsafe(no_mangle)]
fn clear_xde_underlay() -> Result<NoResp, OpteError> {
    let state = get_xde_state();
    let mut token = state.management_lock.lock();
    if token.underlay.is_none() {
        return Err(OpteError::System {
            errno: ENOENT,
            msg: "underlay not yet initialized".into(),
        });
    }
    if !token.devs.read().is_empty() {
        return Err(OpteError::System {
            errno: EBUSY,
            msg: "underlay in use by attached ports".into(),
        });
    }

    // Given we're the only management thread allowed by the RwLock, the below
    // ownership checks cannot be violated.
    if let Some(underlay) = token.underlay.take() {
        // If the underlay references have leaked/spread beyond `XdeDev`s and not
        // been cleaned up, we committed have a fatal programming error.
        // We aren't using `Weak` references to these types either, so no strong
        // references could be created.
        //
        // We know these must succeed given that the only holders of an
        // `Arc<XdeUnderlayPort>` are `XdeState` (whose ref we have exclusively locked)
        // and `XdeDev` (of which none remain).
        let name = underlay.u1.name.clone();
<<<<<<< HEAD
        let u1 = Arc::into_inner(underlay.u1).expect(&format!(
            "underlay u1 ({name}) must have one ref during teardown",
        ));

        let name = underlay.u2.name.clone();
        let u2 = Arc::into_inner(underlay.u2).expect(&format!(
            "underlay u2 ({name}) must have one ref during teardown",
        ));
=======
        let u1 = Arc::into_inner(underlay.u1).unwrap_or_else(|| {
            panic!("underlay u1 ({name}) must have one ref during teardown",)
        });

        let name = underlay.u2.name.clone();
        let u2 = Arc::into_inner(underlay.u2).unwrap_or_else(|| {
            panic!("underlay u2 ({name}) must have one ref during teardown",)
        });
>>>>>>> 5402771f

        for u in [u1, u2] {
            // We have a chain of refs here: `MacSiphon` holds a ref to
            // `DlsStream`. We explicitly drop them in order here to ensure
            // there are no outstanding refs.

            // 1. Remove packet rx callback.
            drop(u.siphon);

            // Although `xde_rx` can be called into without any running ports
            // via the siphon handle, illumos guarantees that this callback won't
            // be running here. `mac_siphon_clear` performs the moral equivalent of
            // `mac_rx_barrier` -- the client's SRS is quiesced, and then restarted
            // after the callback is removed.
            // Because there are no ports and we hold the write/management lock, no
            // one else will have or try to clone the Stream handle.

            // 2. Close the open stream handle.
            // The only other hold on this `DlsStream` is via `u.siphon`, which
            // we just dropped. The `expect` asserts that we have consumed them
            // in the correct order.
<<<<<<< HEAD
            Arc::into_inner(u.stream).expect(&format!(
                "underlay ({}) must have no external refs to its DlsStream",
                u.name
            ));
=======
            Arc::into_inner(u.stream).unwrap_or_else(|| {
                panic!(
                    "underlay ({}) must have no external refs to its DlsStream",
                    u.name
                )
            });
>>>>>>> 5402771f
        }
    }

    Ok(NoResp::default())
}

const IOCTL_SZ: usize = core::mem::size_of::<OpteCmdIoctl>();

#[unsafe(no_mangle)]
unsafe extern "C" fn xde_getinfo(
    dip: *mut dev_info,
    cmd: ddi_info_cmd_t,
    arg: *mut c_void,
    resultp: *mut *mut c_void,
) -> c_int {
    unsafe {
        if xde_dip.is_null() {
            return DDI_FAILURE;
        }
    }

    let minor = match cmd {
        ddi_info_cmd_t::DDI_INFO_DEVT2DEVINFO
        | ddi_info_cmd_t::DDI_INFO_DEVT2INSTANCE => unsafe {
            getminor(arg as dev_t)
        },
        // We call into `mac_getinfo` here rather than just fail
        // with `DDI_FAILURE` to let it handle if ever there's a new
        // `ddi_info_cmd_t` variant.
        _ => return unsafe { mac_getinfo(dip, cmd, arg, resultp) },
    };

    unsafe {
        // If this isn't one of our private minors,
        // let the GLDv3 framework handle it.
        if minor < mac_private_minor() {
            return mac_getinfo(dip, cmd, arg, resultp);
        }

        // We currently only expose a single minor node,
        // bail on anything else.
        if minor != XDE_CTL_MINOR {
            return DDI_FAILURE;
        }
    }

    match cmd {
        ddi_info_cmd_t::DDI_INFO_DEVT2DEVINFO => unsafe {
            *resultp = xde_dip.cast();
            DDI_SUCCESS
        },
        ddi_info_cmd_t::DDI_INFO_DEVT2INSTANCE => unsafe {
            *resultp = ddi_get_instance(xde_dip) as _;
            DDI_SUCCESS
        },
        _ => DDI_FAILURE,
    }
}

#[unsafe(no_mangle)]
unsafe extern "C" fn xde_attach(
    dip: *mut dev_info,
    cmd: ddi_attach_cmd_t,
) -> c_int {
    match cmd {
        ddi_attach_cmd_t::DDI_RESUME => return DDI_SUCCESS,
        ddi_attach_cmd_t::DDI_ATTACH => {}
        _ => return DDI_FAILURE,
    }

    unsafe {
        assert!(xde_dip.is_null());
    }

    // Create xde control device
    let res = unsafe {
        // We need to share the minor number space with the GLDv3 framework.
        // We'll use the first private minor number for our control device.
        XDE_CTL_MINOR = mac_private_minor();

        ddi_create_minor_node(
            dip,
            XDE_CTL_STR,
            S_IFCHR,
            XDE_CTL_MINOR,
            DDI_PSEUDO,
            0,
        )
    };
    match res {
        0 => {}
        err => {
            warn!("failed to create xde control device: {err}");
            return DDI_FAILURE;
        }
    }

    let state = Box::new(XdeState::new());
    unsafe {
        xde_dip = dip;
        ddi_set_driver_private(xde_dip, Box::into_raw(state) as *mut c_void);
        ddi_report_dev(xde_dip);
    }

    DDI_SUCCESS
}

/// Setup underlay port atop the given link.
fn create_underlay_port(
    resolved: ResolvedLink<'_>,
) -> Result<(XdeUnderlayPort, OffloadInfo), OpteError> {
    let ResolvedLink(link_name, link_id) = resolved;
<<<<<<< HEAD
    let stream = DlsStream::open(link_id).map_err(|e| OpteError::System {
        errno: EFAULT,
        msg: format!("failed to grab open stream for {link_name}: {e}"),
    })?;

    // Maybe also a RwLock?
    let cpus = unsafe { ncpus } as usize;
    let mut ports_map = Vec::with_capacity(cpus);
    for _ in 0..cpus {
        ports_map
            .push(KMutex::new(PerEntryState { devs: DevMap::new().into() }));
    }

    let stream = Arc::new(UnderlayDev { stream, ports_map });
=======
    let stream =
        Arc::new(DlsStream::open(link_id).map_err(|e| OpteError::System {
            errno: EFAULT,
            msg: format!("failed to grab open stream for {link_name}: {e}"),
        })?);
>>>>>>> 5402771f

    // Bind a packet handler to the MAC client underlying `stream`.
    let siphon = MacSiphon::new(stream.clone(), xde_rx).map_err(|e| {
        OpteError::System {
            errno: EFAULT,
            msg: format!("failed to set MAC siphon on {link_name}: {e}"),
        }
    })?;

    // Grab mac handle for underlying link, to retrieve its MAC address.
    let mh =
        MacHandle::open_by_link_id(link_id).map(Arc::new).map_err(|e| {
            OpteError::System {
                errno: EFAULT,
                msg: format!(
                    "failed to open link {link_name} for underlay: {e}"
                ),
            }
        })?;

    let mtu = *mh.get_valid_mtus().end();
    let cso_state = mh.get_cso_capabs();
    let lso_state = mh.get_lso_capabs();

    Ok((
        XdeUnderlayPort {
            name: link_name.to_string(),
            mac: mh.get_mac_addr(),
            mtu,
            siphon,
            stream,
        },
        OffloadInfo { lso_state, cso_state, mtu },
    ))
}

#[unsafe(no_mangle)]
fn init_underlay_ingress_handlers(
    u1: ResolvedLink<'_>,
    u2: ResolvedLink<'_>,
    _token: &XdeMgmt,
) -> Result<UnderlayState, OpteError> {
    let (u1, i1) = create_underlay_port(u1)?;
    let (u2, i2) = create_underlay_port(u2)?;
    Ok(UnderlayState {
        u1: u1.into(),
        u2: u2.into(),
        shared_props: i1.mutual_capabs(&i2),
    })
}

#[unsafe(no_mangle)]
unsafe fn driver_prop_exists(dip: *mut dev_info, pname: &str) -> bool {
    let name = match CString::new(pname) {
        Ok(s) => s,
        Err(e) => {
            warn!("bad driver prop string name: {}: {:?}", pname, e);
            return false;
        }
    };

    let ret = unsafe {
        ddi_prop_exists(
            DDI_DEV_T_ANY,
            dip,
            DDI_PROP_DONTPASS,
            name.as_ptr() as *const c_char,
        )
    };

    ret == 1
}

#[unsafe(no_mangle)]
unsafe fn get_driver_prop_bool(
    dip: *mut dev_info,
    pname: &str,
) -> Option<bool> {
    let name = match CString::new(pname) {
        Ok(s) => s,
        Err(e) => {
            warn!("bad driver prop string name: {}: {:?}", pname, e);
            return None;
        }
    };

    let ret = unsafe {
        ddi_prop_get_int(
            DDI_DEV_T_ANY,
            dip,
            DDI_PROP_DONTPASS,
            name.as_ptr() as *const c_char,
            99,
        )
    };

    // Technically, the system could also return DDI_PROP_NOT_FOUND,
    // which indicates the property cannot be decoded as an int.
    // However, DDI_PROP_NOT_FOUND has a value of 1, which is totally
    // broken given that 1 is a perfectly reasonable value for someone
    // to want to use for their property. This means that from the
    // perspective of the driver there is no way to differentiate
    // between a true value of 1 and the case where the user entered
    // gibberish. In this case we treat gibberish as true.
    if ret == 99 {
        warn!("driver prop {} not found", pname);
        return None;
    }

    Some(ret == 1)
}

#[unsafe(no_mangle)]
unsafe fn get_driver_prop_string(
    dip: *mut dev_info,
    pname: &str,
) -> Option<String> {
    let name = match CString::new(pname) {
        Ok(s) => s,
        Err(e) => {
            warn!("bad driver prop string name: {}: {:?}", pname, e);
            return None;
        }
    };

    let mut value: *const c_char = ptr::null();
    let s = unsafe {
        let ret = ddi_prop_lookup_string(
            DDI_DEV_T_ANY,
            dip,
            DDI_PROP_DONTPASS,
            name.as_ptr() as *const c_char,
            &mut value,
        );
        if ret != DDI_PROP_SUCCESS {
            warn!("failed to get driver property {}", pname);
            return None;
        }
        CStr::from_ptr(value)
    };
    let s = match s.to_str() {
        Ok(s) => s,
        Err(e) => {
            warn!(
                "failed to create string from property value for {}: {:?}",
                pname, e
            );
            return None;
        }
    };
    Some(s.into())
}

#[unsafe(no_mangle)]
unsafe extern "C" fn xde_detach(
    _dip: *mut dev_info,
    cmd: ddi_detach_cmd_t,
) -> c_int {
    unsafe {
        assert!(!xde_dip.is_null());
    }

    match cmd {
        ddi_detach_cmd_t::DDI_DETACH => {}
        _ => return DDI_FAILURE,
    }

    {
        let state = get_xde_state();
        if !state.devs.read().is_empty() {
            warn!("failed to detach: outstanding ports");
            return DDI_FAILURE;
        }
    }

    let state = unsafe { ddi_get_driver_private(xde_dip) as *mut XdeState };
    assert!(!state.is_null());

    // Lock a *reference* to the XdeState, and ensure we are ready
    // to detach and cleanup.
    {
        let state_ref = unsafe { &*(state) };
        let token = state_ref.management_lock.lock();

        if token.underlay.is_some() {
            warn!("failed to detach: underlay is set");
            return DDI_FAILURE;
        }
    }
    // Drop the lock, and ensure we only have the raw ptr (and not
    // a `&'static XdeState`) again.

    unsafe {
        // Reattach the XdeState to a Box, which takes ownership and will
        // free it on drop.
        drop(Box::from_raw(state));

        // Remove control device
        ddi_remove_minor_node(xde_dip, XDE_STR);
        xde_dip = ptr::null_mut();
    }

    DDI_SUCCESS
}

#[unsafe(no_mangle)]
static mut xde_cb_ops: cb_ops = cb_ops {
    cb_open: xde_open,
    cb_close: xde_close,
    cb_strategy: nodev,
    cb_print: nodev,
    cb_dump: nodev,
    cb_read: nodev_read,
    cb_write: nodev_write,
    cb_ioctl: xde_ioctl,
    cb_devmap: nodev,
    cb_mmap: nodev,
    cb_segmap: nodev,
    cb_chpoll: nochpoll,
    cb_prop_op: ddi_prop_op,
    cb_str: ptr::null_mut::<c_void>() as *mut streamtab,
    cb_flag: D_MP,
    cb_rev: CB_REV,
    cb_aread: nodev,
    cb_awrite: nodev,
};

#[unsafe(no_mangle)]
static mut xde_devops: dev_ops = dev_ops {
    devo_rev: DEVO_REV,
    devo_refcnt: 0,
    devo_getinfo: xde_getinfo,
    devo_identify: nulldev_identify,
    devo_probe: nulldev_probe,
    devo_attach: xde_attach,
    devo_detach: xde_detach,
    devo_reset: nodev_reset,
    // Safety: Yes, this is a mutable static. No, there is no race as
    // it's mutated only during `_init()`. Yes, it needs to be mutable
    // to allow `dld_init_ops()` to set `cb_str`.
    devo_cb_ops: addr_of!(xde_cb_ops),
    devo_bus_ops: 0 as *const bus_ops,
    devo_power: nodev_power,
    devo_quiesce: ddi_quiesce_not_needed,
};

#[unsafe(no_mangle)]
static xde_modldrv: modldrv = modldrv {
    drv_modops: addr_of!(mod_driverops),
    drv_linkinfo: XDE_STR,
    drv_dev_ops: addr_of!(xde_devops),
};

#[unsafe(no_mangle)]
static xde_linkage: modlinkage = modlinkage {
    ml_rev: MODREV_1,
    ml_linkage: [
        (&xde_modldrv as *const modldrv).cast(),
        ptr::null(),
        ptr::null(),
        ptr::null(),
        ptr::null(),
        ptr::null(),
        ptr::null(),
    ],
};

#[unsafe(no_mangle)]
static mut xde_mac_callbacks: mac::mac_callbacks_t = mac::mac_callbacks_t {
    mc_callbacks: (mac::MC_GETCAPAB | mac::MC_PROPERTIES) as c_uint,
    mc_reserved: core::ptr::null_mut(),
    mc_getstat: xde_mc_getstat,
    mc_start: xde_mc_start,
    mc_stop: xde_mc_stop,
    mc_setpromisc: xde_mc_setpromisc,
    mc_multicst: xde_mc_multicst,
    mc_unicst: Some(xde_mc_unicst),
    mc_tx: Some(xde_mc_tx),
    mc_ioctl: None,
    mc_getcapab: Some(xde_mc_getcapab),
    mc_open: None,
    mc_close: None,
    mc_getprop: Some(xde_mc_getprop),
    mc_setprop: Some(xde_mc_setprop),
    mc_propinfo: Some(xde_mc_propinfo),
};

#[unsafe(no_mangle)]
unsafe extern "C" fn xde_mc_getstat(
    _arg: *mut c_void,
    _stat: c_uint,
    _val: *mut u64,
) -> c_int {
    ENOTSUP
}

// The mac framework calls this when the first client has opened the
// xde device. From ths point on we know that this port is in use and
// remains in use until `xde_mc_stop()` is called.
#[unsafe(no_mangle)]
unsafe extern "C" fn xde_mc_start(arg: *mut c_void) -> c_int {
    let dev = arg as *mut XdeDev;
    unsafe {
        (*dev).port.start();
    }
    0
}

// The mac framework calls this when the last client closes its handle
// to the device. At this point we know the port is no longer in use.
#[unsafe(no_mangle)]
unsafe extern "C" fn xde_mc_stop(arg: *mut c_void) {
    let dev = arg as *mut XdeDev;
    unsafe {
        (*dev).port.reset();
    }
}

#[unsafe(no_mangle)]
unsafe extern "C" fn xde_mc_setpromisc(
    _arg: *mut c_void,
    _val: boolean_t,
) -> c_int {
    0
}

#[unsafe(no_mangle)]
unsafe extern "C" fn xde_mc_multicst(
    _arg: *mut c_void,
    _add: boolean_t,
    _addrp: *const u8,
) -> c_int {
    ENOTSUP
}

#[unsafe(no_mangle)]
unsafe extern "C" fn xde_mc_unicst(
    arg: *mut c_void,
    macaddr: *const u8,
) -> c_int {
    let dev = arg as *mut XdeDev;
    unsafe {
        (*dev)
            .port
            .mac_addr()
            .bytes()
            .copy_from_slice(core::slice::from_raw_parts(macaddr, 6));
    }
    0
}

fn guest_loopback_probe(
    mblk_addr: uintptr_t,
    flow: &InnerFlowId,
    src: &XdeDev,
    dst: &XdeDev,
) {
    __dtrace_probe_guest__loopback(
        mblk_addr,
        flow,
        src.port.name_cstr().as_ptr() as uintptr_t,
        dst.port.name_cstr().as_ptr() as uintptr_t,
    );
}

#[unsafe(no_mangle)]
fn guest_loopback(
    src_dev: &XdeDev,
    entry_state: &PerEntryState,
    mut pkt: MsgBlk,
    vni: Vni,
    postbox: &mut TxPostbox,
) {
    use Direction::*;

    let mblk_addr = pkt.mblk_addr();

    // Loopback now requires a reparse on loopback to account for UFT fastpath.
    // When viona serves us larger packets, we needn't worry about allocing
    // the encap on.
    // We might be able to do better in the interim, but that costs us time.

    let parsed_pkt = match Packet::parse_inbound(pkt.iter_mut(), VpcParser {}) {
        Ok(pkt) => pkt,
        Err(e) => {
            stat_parse_error(Direction::In, &e);
            opte::engine::dbg!("Loopback bad packet: {:?}", e);
            bad_packet_parse_probe(None, Direction::In, mblk_addr, &e);

            return;
        }
    };

    let meta = parsed_pkt.meta();
    let old_len = parsed_pkt.len();

    let ulp_meoi = match meta.ulp_meoi(old_len) {
        Ok(ulp_meoi) => ulp_meoi,
        Err(e) => {
            opte::engine::dbg!("{}", e);
            return;
        }
    };

    let flow = parsed_pkt.flow();

    let ether_dst = parsed_pkt.meta().inner_eth.destination();
    let port_key = FastKey::new(vni, ether_dst);
    let maybe_dest_dev = entry_state.devs.get_by_key(&port_key);

    match maybe_dest_dev {
        Some(dest_dev) => {
            guest_loopback_probe(mblk_addr, &flow, src_dev, dest_dev);

            // We have found a matching Port on this host; "loop back"
            // the packet into the inbound processing path of the
            // destination Port.
            match dest_dev.port.process(In, parsed_pkt) {
                Ok(ProcessResult::Modified(emit_spec)) => {
                    let mut pkt = emit_spec.apply(pkt);
                    if let Err(e) = pkt.fill_parse_info(&ulp_meoi, None) {
                        opte::engine::err!("failed to set offload info: {}", e);
                    }

                    // Having advertised offloads to our guest, looped back
                    // packets are liable to have zero-checksums. Fill these
                    // if necessary.
                    let pkt = if pkt
                        .offload_flags()
                        .flags
                        .intersects(MblkOffloadFlags::HCK_TX_FLAGS)
                    {
                        // We have only asked for cksum emulation, so we
                        // will either have:
                        //  * 0 pkts (checksum could not be emulated,
                        //            packet dropped)
                        //  * 1 pkt.
                        mac_hw_emul(pkt, MacEmul::HWCKSUM_EMUL)
                            .and_then(|mut v| v.pop_front())
                    } else {
                        Some(pkt)
                    };

                    if let Some(pkt) = pkt {
                        postbox.post_local(port_key, pkt);
                    }
                }

                Ok(ProcessResult::Drop { reason }) => {
                    opte::engine::dbg!("loopback rx drop: {:?}", reason);
                }

                Ok(ProcessResult::Hairpin(_hppkt)) => {
                    // There should be no reason for an loopback
                    // inbound packet to generate a hairpin response
                    // from the destination port.
                    opte::engine::dbg!("unexpected loopback rx hairpin");
                }

                Err(e) => {
                    opte::engine::dbg!(
                        "loopback port process error: {} -> {} {:?}",
                        src_dev.port.name(),
                        dest_dev.port.name(),
                        e
                    );
                }
            }
        }

        None => {
            opte::engine::dbg!(
                "underlay dest is same as src but the Port was not found \
                 vni = {}, mac = {}",
                vni.as_u32(),
                ether_dst
            );
        }
    }
}

#[unsafe(no_mangle)]
unsafe extern "C" fn xde_mc_tx(
    arg: *mut c_void,
    mp_chain: *mut mblk_t,
) -> *mut mblk_t {
    // The device must be started before we can transmit.
    let src_dev = unsafe { &*(arg as *mut XdeDev) };

    // ================================================================
    // IMPORTANT: PacketChain now takes ownership of mp_chain, and each
    // Packet takes ownership of an mblk_t from mp_chain. When these
    // structs are dropped, so are any contained packets at those pointers.
    // Be careful with any calls involving mblk_t pointers (or their
    // uintptr_t numeric forms) after this point. They should only be calls
    // that read (i.e., SDT arguments), nothing that writes or frees. But
    // really you should think of mp_chain as &mut and avoid any reference
    // to it past this point. Ownership is taken back by calling
    // Packet/PacketChain::unwrap_mblk().
    //
    // XXX We may use Packet types with non-'static lifetimes in future.
    //     We *will* still need to remain careful here and `xde_rx` as
    //     pointers are `Copy`.
    // ================================================================
    __dtrace_probe_tx(mp_chain as uintptr_t);
    let Ok(mut chain) = (unsafe { MsgBlkChain::new(mp_chain) }) else {
        bad_packet_probe(
            Some(src_dev.port.name_cstr()),
            Direction::Out,
            mp_chain as uintptr_t,
            c"rx'd packet chain from guest was null",
        );
        return ptr::null_mut();
    };

    let mut tx_postbox = TxPostbox::new();

    // We don't need to read-lock the port map unless we have local
    // delivery to perform.
    let mut entry_state = None;

    // TODO: In future we may want to batch packets for further tx
    // by the mch they're being targeted to. E.g., either build a list
    // of chains (u1, u2, port0, port1, ...), or hold tx until another
    // packet breaks the run targeting the same dest.
    while let Some(pkt) = chain.pop_front() {
<<<<<<< HEAD
        xde_mc_tx_one(src_dev, pkt, &mut tx_postbox, &mut entry_state);
    }

    if let Some(entry_state) = entry_state {
        entry_state.devs.deliver_all(tx_postbox.postbox());
    }

    if let Some(u_chain) = tx_postbox.drain_underlay(0) {
        src_dev.u1.stream.stream.tx_drop_on_no_desc(
            u_chain.msgs,
            u_chain.last_hint,
            MacTxFlags::empty(),
        );
    }

    if let Some(u_chain) = tx_postbox.drain_underlay(1) {
        src_dev.u2.stream.stream.tx_drop_on_no_desc(
            u_chain.msgs,
            u_chain.last_hint,
            MacTxFlags::empty(),
        );
=======
        xde_mc_tx_one(src_dev, pkt);
>>>>>>> 5402771f
    }

    ptr::null_mut()
}

#[inline]
<<<<<<< HEAD
fn xde_mc_tx_one<'a>(
    src_dev: &'a XdeDev,
    mut pkt: MsgBlk,
    postbox: &mut TxPostbox,
    entry_state: &mut Option<KRwLockReadGuard<'a, PerEntryState>>,
) {
=======
fn xde_mc_tx_one(src_dev: &XdeDev, mut pkt: MsgBlk) {
>>>>>>> 5402771f
    let parser = src_dev.port.network().parser();
    let mblk_addr = pkt.mblk_addr();
    let offload_req = pkt.offload_flags();
    let parsed_pkt = match Packet::parse_outbound(pkt.iter_mut(), parser) {
        Ok(pkt) => pkt,
        Err(e) => {
            stat_parse_error(Direction::Out, &e);

            // NOTE: We are using the individual mblk_t as read only
            // here to get the pointer value so that the DTrace consumer
            // can examine the packet on failure.
            opte::engine::dbg!("Rx bad packet: {:?}", e);
            bad_packet_parse_probe(
                Some(src_dev.port.name_cstr()),
                Direction::Out,
                mblk_addr,
                &e,
            );
            return;
        }
    };
    let old_len = parsed_pkt.len();

    let meta = parsed_pkt.meta();
    let Ok(non_eth_payl_bytes) =
        u32::try_from((&meta.inner_l3, &meta.inner_ulp).packet_length())
    else {
        opte::engine::dbg!("sum of packet L3/L4 exceeds u32::MAX");
        return;
    };

    let ulp_meoi = match meta.ulp_meoi(old_len) {
        Ok(ulp_meoi) => ulp_meoi,
        Err(e) => {
            opte::engine::dbg!("{}", e);
            return;
        }
    };

    // Send straight to underlay in passthrough mode.
    if src_dev.passthrough {
        // TODO We need to deal with flow control. This could actually
        // get weird, this is the first provider to use mac_tx(). Is
        // there something we can learn from aggr here? I need to
        // refresh my memory on all of this.
        //
        // TODO Is there way to set mac_tx to must use result?
        drop(parsed_pkt);
<<<<<<< HEAD
        postbox.post_underlay(0, None, pkt);
=======
        stream.tx_drop_on_no_desc(pkt, hint, MacTxFlags::empty());
>>>>>>> 5402771f
        return;
    }

    let port = &src_dev.port;

    // The port processing code will fire a probe that describes what
    // action was taken -- there should be no need to add probes or
    // prints here.
    let res = port.process(Direction::Out, parsed_pkt);

    match res {
        Ok(ProcessResult::Modified(emit_spec)) => {
            // If the outer IPv6 destination is the same as the
            // source, then we need to loop the packet inbound to the
            // guest on this same host.
            let (ip6_src, ip6_dst) = match emit_spec.outer_ip6_addrs() {
                Some(v) => v,
                None => {
                    // XXX add SDT probe
                    // XXX add stat
                    opte::engine::dbg!("no outer IPv6 header, dropping");
                    return;
                }
            };

            let vni = match emit_spec.outer_encap_vni() {
                Some(vni) => vni,
                None => {
                    // XXX add SDT probe
                    // XXX add stat
                    opte::engine::dbg!("no geneve header, dropping");
                    return;
                }
            };

            let mtu_unrestricted = emit_spec.mtu_unrestricted();
            let l4_hash = emit_spec.l4_hash();
            let mut out_pkt = emit_spec.apply(pkt);
            let new_len = out_pkt.byte_len();

            if ip6_src == ip6_dst {
<<<<<<< HEAD
                let entry_state =
                    entry_state.get_or_insert_with(|| src_dev.port_map.read());
                guest_loopback(src_dev, entry_state, out_pkt, vni, postbox);
=======
                let state = get_xde_state();
                let devs = state.devs.read();
                guest_loopback(src_dev, &devs, out_pkt, vni);
>>>>>>> 5402771f
                return;
            }

            let Ok(encap_len) = u32::try_from(new_len.saturating_sub(old_len))
            else {
                opte::engine::err!(
                    "tried to push encap_len greater than u32::MAX"
                );
                return;
            };

            // Boost MSS to use full jumbo frames if we know our path
            // can be served purely on internal links.
            // Recall that SDU does not include L2 size, hence 'non_eth_payl'
            let mut flags = offload_req.flags;
            let mss = if mtu_unrestricted {
                src_dev.underlay_capab.mtu - encap_len - non_eth_payl_bytes
            } else {
                offload_req.mss
            };

            // As underlay devices may need to emulate tunnelled LSO, then we
            // need to strip the flag to prevent a drop, in cases where we'd
            // ask to split a packet back into... 1 segment.
            // Hardware tends to handle this without issue.
            if ulp_meoi.meoi_len.saturating_sub(
                non_eth_payl_bytes
                    + u32::try_from(Ethernet::MINIMUM_LENGTH)
                        .expect("14B < u32::MAX"),
            ) <= mss
            {
                flags.remove(MblkOffloadFlags::HW_LSO);
            }

            out_pkt.request_offload(flags.shift_in(), mss);

            let tun_meoi = mac_ether_offload_info_t {
                meoi_flags: MacEtherOffloadFlags::L2INFO_SET
                    | MacEtherOffloadFlags::L3INFO_SET
                    | MacEtherOffloadFlags::L4INFO_SET
                    | MacEtherOffloadFlags::TUNINFO_SET,
                meoi_l2hlen: u8::try_from(Ethernet::MINIMUM_LENGTH)
                    .expect("14B < u8::MAX"),
                meoi_l3proto: Ethertype::IPV6.0,
                meoi_l3hlen: u16::try_from(Ipv6::MINIMUM_LENGTH)
                    .expect("40B < u16::MAX"),
                meoi_l4proto: IpProtocol::UDP.0,
                meoi_l4hlen: u8::try_from(Udp::MINIMUM_LENGTH)
                    .expect("8B < u8::MAX"),
                meoi_tuntype: MacTunType::GENEVE,
                meoi_tunhlen: u16::try_from(Geneve::MINIMUM_LENGTH)
                    .expect("8B < u16::MAX"),
                // meoi_len will be recomputed by consumers.
                meoi_len: u32::try_from(new_len).unwrap_or(u32::MAX),
            };

            if let Err(e) = out_pkt.fill_parse_info(&tun_meoi, Some(&ulp_meoi))
            {
                opte::engine::err!("failed to set offload info: {}", e);
            }

            // Currently the overlay layer leaves the outer frame
            // destination and source zero'd. Ask IRE for the route
            // associated with the underlay destination. Then ask NCE
            // for the mac associated with the IRE nexthop to fill in
            // the outer frame of the packet. Also return the underlay
            // device associated with the nexthop
            //
            // As route lookups are fairly expensive, we can cache their
            // results for a given dst + entropy. These have a fairly tight
            // expiry so that we can actually react to new reachability/load
            // info from DDM.
            let my_key = RouteKey { dst: ip6_dst, l4_hash: Some(l4_hash) };
            let Route { src, dst, underlay_idx } =
                src_dev.routes.next_hop(my_key, src_dev);

            // Get a pointer to the beginning of the outer frame and
            // fill in the dst/src addresses before sending out the
            // device.
            let new_pkt = unsafe {
                let mblk = out_pkt.unwrap_mblk().as_ptr();
                let rptr = (*mblk).b_rptr;
                ptr::copy(dst.as_ptr(), rptr, 6);
                ptr::copy(src.as_ptr(), rptr.add(6), 6);
                // Unwrap: We know the packet is good because we just
                // unwrapped it above.
                MsgBlk::wrap_mblk(mblk).unwrap()
            };

            // We do *have* a flow hash but zero means no hint given, as
            // far as illumos is concerned. Invert the bits in this case.
            let hint = NonZeroUsize::try_from(
                NonZeroU32::new(l4_hash)
                    .unwrap_or(NonZeroU32::new(u32::MAX).unwrap()),
            )
            .expect("usize should be at least 32b on target platform");

            postbox.post_underlay(
                usize::from(underlay_idx),
                Some(hint),
                new_pkt,
            );
        }

        Ok(ProcessResult::Drop { .. }) => {}
<<<<<<< HEAD
=======

        Ok(ProcessResult::Hairpin(hpkt)) => unsafe {
            mac::mac_rx(
                src_dev.mh,
                ptr::null_mut(),
                hpkt.unwrap_mblk().as_ptr(),
            );
        },
>>>>>>> 5402771f

        Ok(ProcessResult::Hairpin(hpkt)) => {
            // We already know the dest port, and there is limited value in
            // trying to batch up ARP/ICMP replies.
            src_dev.deliver(hpkt);
        }

        Err(_) => {}
    }
}

/// This is a generic wrapper for references that should be dropped once not in
/// use.
pub(crate) struct DropRef<DropFn, Arg>
where
    DropFn: Fn(*mut Arg),
{
    /// A function to drop the reference.
    func: DropFn,
    /// The reference pointer.
    arg: *mut Arg,
}

impl<DropFn, Arg> DropRef<DropFn, Arg>
where
    DropFn: Fn(*mut Arg),
{
    /// Create a new `DropRef` for the provided reference argument. When this
    /// object is dropped, the provided `func` will be called.
    pub(crate) fn new(func: DropFn, arg: *mut Arg) -> Self {
        Self { func, arg }
    }

    /// Return a pointer to the underlying reference.
    pub(crate) fn inner(&self) -> *mut Arg {
        self.arg
    }
}

impl<DropFn, Arg> Drop for DropRef<DropFn, Arg>
where
    DropFn: Fn(*mut Arg),
{
    /// Call the cleanup function on the reference argument when we are dropped.
    fn drop(&mut self) {
        if !self.arg.is_null() {
            (self.func)(self.arg);
        }
    }
}

#[unsafe(no_mangle)]
unsafe extern "C" fn xde_mc_getcapab(
    arg: *mut c_void,
    cap: mac::mac_capab_t,
    capb_data: *mut c_void,
) -> boolean_t {
    let dev = arg as *mut XdeDev;

    let shared_underlay_caps = unsafe { (*dev).underlay_capab };

    // XDE's approach to the capabilities we advertise is to always say
    // that we support LSO/CSO, using tunnelled LSO/CSO if the underlay
    // supports it or having MAC emulate offloads when it does not.
    // We know in actuality what the intersection of our two underlay ports'
    // capabilities is, which we use to limit the `lso_max` when tunnelled
    // LSO hardware support over Geneve is present.
    match cap {
        // TODO: work out a safer interface for this.
        mac::mac_capab_t::MAC_CAPAB_HCKSUM => {
            let capab = capb_data as *mut mac_capab_cso_t;

            unsafe {
                (*capab).cso_flags = ChecksumOffloadCapabs::NON_TUN_CAPABS
                    .difference(ChecksumOffloadCapabs::INET_PARTIAL);
            }

            boolean_t::B_TRUE
        }
        mac::mac_capab_t::MAC_CAPAB_LSO => {
            let capab = capb_data as *mut mac_capab_lso_t;
            let upstream_lso = shared_underlay_caps.upstream_lso();

            // Geneve TSO support in the underlay has been converted to basic TSO
            // in `upstream_lso`, use the values there if possible.
            let (v4_lso_max, v6_lso_max) = if upstream_lso
                .lso_flags
                .contains(TcpLsoFlags::BASIC_IPV4 | TcpLsoFlags::BASIC_IPV6)
            {
                (
                    upstream_lso.lso_basic_tcp_ipv4.lso_max,
                    upstream_lso.lso_basic_tcp_ipv6.lso_max,
                )
            } else {
                (u32::from(u16::MAX), u32::from(u16::MAX))
            };

            unsafe {
                (*capab).lso_flags =
                    TcpLsoFlags::BASIC_IPV4 | TcpLsoFlags::BASIC_IPV6;
                (*capab).lso_basic_tcp_ipv4 =
                    lso_basic_tcp_ipv4_t { lso_max: v4_lso_max };
                (*capab).lso_basic_tcp_ipv6 =
                    lso_basic_tcp_ipv6_t { lso_max: v6_lso_max };
            }

            boolean_t::B_TRUE
        }
        _ => boolean_t::B_FALSE,
    }
}

#[unsafe(no_mangle)]
unsafe extern "C" fn xde_mc_setprop(
    _arg: *mut c_void,
    _prop_name: *const c_char,
    _prop_num: mac::mac_prop_id_t,
    _prop_val_size: c_uint,
    _prop_val: *const c_void,
) -> c_int {
    ENOTSUP
}

#[unsafe(no_mangle)]
unsafe extern "C" fn xde_mc_getprop(
    _arg: *mut c_void,
    _prop_name: *const c_char,
    _prop_num: mac::mac_prop_id_t,
    _prop_val_size: c_uint,
    _prop_val: *mut c_void,
) -> c_int {
    ENOTSUP
}

#[unsafe(no_mangle)]
unsafe extern "C" fn xde_mc_propinfo(
    _arg: *mut c_void,
    _prop_name: *const c_char,
    _prop_num: mac::mac_prop_id_t,
    _prh: *mut mac::mac_prop_info_handle,
) {
}

#[unsafe(no_mangle)]
fn new_port(
    name: String,
    cfg: &VpcCfg,
    vpc_map: Arc<overlay::VpcMappings>,
    v2p: Arc<overlay::Virt2Phys>,
    v2b: Arc<overlay::Virt2Boundary>,
    ectx: Arc<ExecCtx>,
    dhcp_cfg: &DhcpCfg,
) -> Result<Arc<Port<VpcNetwork>>, OpteError> {
    let cfg = cfg.clone();
    let name_cstr = match CString::new(name.as_str()) {
        Ok(v) => v,
        Err(_) => return Err(OpteError::BadName),
    };

    let mut pb = PortBuilder::new(&name, name_cstr, cfg.guest_mac, ectx);
    firewall::setup(&mut pb, FW_FT_LIMIT)?;

    // Unwrap safety: we always have at least one FT entry, because we always
    // have at least one IP stack (v4 and/or v6).
    let nat_ft_limit = NonZeroU32::new(cfg.required_nat_space()).unwrap();

    // XXX some layers have no need for LFT, perhaps have two types
    // of Layer: one with, one without?
    gateway::setup(&pb, &cfg, vpc_map, FT_LIMIT_ONE, dhcp_cfg)?;
    router::setup(&pb, &cfg, FT_LIMIT_ONE)?;
    nat::setup(&mut pb, &cfg, nat_ft_limit)?;
    overlay::setup(&pb, &cfg, v2p, v2b, FT_LIMIT_ONE)?;

    // Set the overall unified flow and TCP flow table limits based on the total
    // configuration above, by taking the maximum of size of the individual
    // layer tables. Only the firewall and NAT layers are relevant here, since
    // the others have a size of at most 1 now.
    //
    // Safety: We're extracting the contained value in a `NonZeroU32` to
    // construct a new one, so the unwrap is safe.
    let limit =
        NonZeroU32::new(FW_FT_LIMIT.get().max(nat_ft_limit.get())).unwrap();
    let net = VpcNetwork { cfg };
    Ok(Arc::new(pb.create(net, limit, limit)?))
}

#[unsafe(no_mangle)]
unsafe extern "C" fn xde_rx(
    arg: *mut c_void,
    mp_chain: *mut mblk_t,
    out_mp_tail: *mut *mut mblk_t,
    out_count: *mut c_uint,
    out_len: *mut usize,
) -> *mut mblk_t {
    __dtrace_probe_rx(mp_chain as uintptr_t);

    // Safety: This arg comes from `Arc::from_ptr()` on the `MacClientHandle`
    // corresponding to the underlay port we're receiving on (derived from
    // `DlsStream`). Being here in the callback means the `MacSiphon` hasn't
    // been dropped yet, and thus our `MacClientHandle` is also still valid.
    let stream = unsafe {
<<<<<<< HEAD
        (arg as *const UnderlayDev)
=======
        (arg as *const DlsStream)
>>>>>>> 5402771f
            .as_ref()
            .expect("packet was received from siphon with a NULL argument")
    };

    let mut chain = if let Ok(chain) = unsafe { MsgBlkChain::new(mp_chain) } {
        chain
    } else {
        bad_packet_probe(
            None,
            Direction::In,
            mp_chain as uintptr_t,
            c"rx'd packet chain was null",
        );

        // Continue processing on an empty chain to uphold the contract with
        // MAC for the three `out_` pointer values.
        MsgBlkChain::empty()
    };

    let mut out_chain = MsgBlkChain::empty();
    let mut count = 0;
    let mut len = 0;

<<<<<<< HEAD
    // Acquire our own dev map -- this gives us access to prebuilt postboxes
    // for all active ports.
    let cpu_index = unsafe {
        let cpu = curcpup();
        // this is a dumb cast while I prototype this work.
        // These are cpu_id, then cpu_seqid. We want the latter.
        *(cpu as *mut processorid_t).offset(1)
    };

    let mut cpu_state = stream.ports_map[cpu_index as usize].lock();
    let mut postbox = Postbox::new();

    while let Some(pkt) = chain.pop_front() {
        if let Some(pkt) =
            xde_rx_one(&stream.stream, pkt, &mut cpu_state, &mut postbox)
        {
=======
    // TODO: In future we may want to batch packets for further tx
    // by the mch they're being targeted to. E.g., either build a list
    // of chains (port0, port1, ...), or hold tx until another
    // packet breaks the run targeting the same dest.
    while let Some(pkt) = chain.pop_front() {
        if let Some(pkt) = xde_rx_one(stream, pkt) {
>>>>>>> 5402771f
            count += 1;
            len += pkt.byte_len();
            out_chain.append(pkt);
        }
    }

<<<<<<< HEAD
    cpu_state.devs.deliver_all(&mut postbox);

=======
>>>>>>> 5402771f
    let (head, tail) = out_chain
        .unwrap_head_and_tail()
        .map(|v| (v.0.as_ptr(), v.1.as_ptr()))
        .unwrap_or((ptr::null_mut(), ptr::null_mut()));

    if let Some(ptr) = NonNull::new(out_len) {
<<<<<<< HEAD
        unsafe {
            ptr.write(len);
        }
    }

    if let Some(ptr) = NonNull::new(out_count) {
        unsafe {
            ptr.write(count);
        }
    }

=======
        unsafe {
            ptr.write(len);
        }
    }

    if let Some(ptr) = NonNull::new(out_count) {
        unsafe {
            ptr.write(count);
        }
    }

>>>>>>> 5402771f
    if let Some(ptr) = NonNull::new(out_mp_tail) {
        unsafe {
            ptr.write(tail);
        }
    }

    head
<<<<<<< HEAD
}

unsafe extern "C" {
    safe fn curcpup() -> *mut cpu;
=======
>>>>>>> 5402771f
}

/// Processes an individual packet receiver on the underlay device `stream`.
///
/// This function returns any input `pkt` which is not of interest to XDE (e.g.,
/// the packet is not Geneve over v6, or no matching OPTE port could be found).
#[inline]
<<<<<<< HEAD
fn xde_rx_one(
    stream: &DlsStream,
    mut pkt: MsgBlk,
    devs: &mut PerEntryState,
    postbox: &mut Postbox,
) -> Option<MsgBlk> {
=======
fn xde_rx_one(stream: &DlsStream, mut pkt: MsgBlk) -> Option<MsgBlk> {
>>>>>>> 5402771f
    let mblk_addr = pkt.mblk_addr();

    // We must first parse the packet in order to determine where it
    // is to be delivered.
    let parser = VpcParser {};
    let parsed_pkt = match Packet::parse_inbound(pkt.iter_mut(), parser) {
        Ok(pkt) => pkt,
        Err(e) => {
            stat_parse_error(Direction::In, &e);

            // NOTE: We are using the individual mblk_t as read only
            // here to get the pointer value so that the DTrace consumer
            // can examine the packet on failure.
            //
            // We don't know the port yet, thus the None.
            opte::engine::dbg!("Tx bad packet: {:?}", e);
            bad_packet_parse_probe(None, Direction::In, mblk_addr, &e);

            return Some(pkt);
        }
    };

    let meta = parsed_pkt.meta();
    let old_len = parsed_pkt.len();

    let ulp_meoi = match meta.ulp_meoi(old_len) {
        Ok(ulp_meoi) => ulp_meoi,
        Err(e) => {
            opte::engine::dbg!("{}", e);
            return None;
        }
    };

    // Determine where to send packet based on Geneve VNI and
    // destination MAC address.
    let vni = meta.outer_encap.vni();

    let ether_dst = meta.inner_eth.destination();

    let port_key = FastKey::new(vni, ether_dst);
    let Some(dev) = devs.devs.get_by_key(&port_key) else {
        // TODO add SDT probe
        // TODO add stat
        opte::engine::dbg!(
            "[encap] no device found for vni: {} mac: {}",
            vni,
            ether_dst
        );
        return Some(pkt);
    };

    let is_tcp = matches!(meta.inner_ulp, ValidUlp::Tcp(_));
    let mss_estimate = usize::from(ETHERNET_MTU)
        - (&meta.inner_l3, &meta.inner_ulp).packet_length();

    // We are in passthrough mode, skip OPTE processing.
    if dev.passthrough {
        drop(parsed_pkt);
<<<<<<< HEAD
        postbox.post(port_key, pkt);
=======
        unsafe {
            mac::mac_rx(dev.mh, ptr::null_mut(), pkt.unwrap_mblk().as_ptr());
        }
>>>>>>> 5402771f
        return None;
    }

    let port = &dev.port;

    let res = port.process(Direction::In, parsed_pkt);

    match res {
<<<<<<< HEAD
=======
        Ok(ProcessResult::Bypass) => unsafe {
            mac::mac_rx(dev.mh, ptr::null_mut(), pkt.unwrap_mblk().as_ptr());
        },
>>>>>>> 5402771f
        Ok(ProcessResult::Modified(emit_spec)) => {
            let mut npkt = emit_spec.apply(pkt);
            let len = npkt.byte_len();

            // Due to possible pseudo-GRO, we need to inform mac/viona on how
            // it can split up this packet, if the guest cannot receive it
            // (e.g., no GRO/large frame support).
            // HW_LSO will cause viona to treat this packet as though it were
            // a locally delivered segment making use of LSO.
            if is_tcp
                && len > usize::from(ETHERNET_MTU) + Ethernet::MINIMUM_LENGTH
            {
                npkt.request_offload(
                    MblkOffloadFlags::HW_LSO,
                    mss_estimate as u32,
                );
            }

            if let Err(e) = npkt.fill_parse_info(&ulp_meoi, None) {
                opte::engine::err!("failed to set offload info: {}", e);
            }

<<<<<<< HEAD
            postbox.post(port_key, npkt);
=======
            unsafe {
                mac::mac_rx(
                    dev.mh,
                    ptr::null_mut(),
                    npkt.unwrap_mblk().as_ptr(),
                );
            }
>>>>>>> 5402771f
        }
        Ok(ProcessResult::Hairpin(hppkt)) => {
            stream.tx_drop_on_no_desc(hppkt, None, MacTxFlags::empty());
        }
        _ => {}
    }

    None
}

#[unsafe(no_mangle)]
fn add_router_entry_hdlr(env: &mut IoctlEnvelope) -> Result<NoResp, OpteError> {
    let req: AddRouterEntryReq = env.copy_in_req()?;
    let state = get_xde_state();
    let devs = state.devs.read();
    let dev = devs
        .get_by_name(&req.port_name)
        .ok_or_else(|| OpteError::PortNotFound(req.port_name.clone()))?;

    router::add_entry(&dev.port, req.dest, req.target, req.class)
}

#[unsafe(no_mangle)]
fn del_router_entry_hdlr(
    env: &mut IoctlEnvelope,
) -> Result<DelRouterEntryResp, OpteError> {
    let req: DelRouterEntryReq = env.copy_in_req()?;
    let state = get_xde_state();
    let devs = state.devs.read();
    let dev = devs
        .get_by_name(&req.port_name)
        .ok_or_else(|| OpteError::PortNotFound(req.port_name.clone()))?;

    router::del_entry(&dev.port, req.dest, req.target, req.class)
}

#[unsafe(no_mangle)]
fn add_fw_rule_hdlr(env: &mut IoctlEnvelope) -> Result<NoResp, OpteError> {
    let req: AddFwRuleReq = env.copy_in_req()?;
    let state = get_xde_state();
    let devs = state.devs.read();
    let dev = devs
        .get_by_name(&req.port_name)
        .ok_or_else(|| OpteError::PortNotFound(req.port_name.clone()))?;

    firewall::add_fw_rule(&dev.port, &req)?;
    Ok(NoResp::default())
}

#[unsafe(no_mangle)]
fn rem_fw_rule_hdlr(env: &mut IoctlEnvelope) -> Result<NoResp, OpteError> {
    let req: RemFwRuleReq = env.copy_in_req()?;
    let state = get_xde_state();
    let devs = state.devs.read();
    let dev = devs
        .get_by_name(&req.port_name)
        .ok_or_else(|| OpteError::PortNotFound(req.port_name.clone()))?;

    firewall::rem_fw_rule(&dev.port, &req)?;
    Ok(NoResp::default())
}

#[unsafe(no_mangle)]
fn set_fw_rules_hdlr(env: &mut IoctlEnvelope) -> Result<NoResp, OpteError> {
    let req: SetFwRulesReq = env.copy_in_req()?;
    let state = get_xde_state();
    let devs = state.devs.read();
    let dev = devs
        .get_by_name(&req.port_name)
        .ok_or_else(|| OpteError::PortNotFound(req.port_name.clone()))?;

    firewall::set_fw_rules(&dev.port, &req)?;
    Ok(NoResp::default())
}

#[unsafe(no_mangle)]
fn set_v2p_hdlr(env: &mut IoctlEnvelope) -> Result<NoResp, OpteError> {
    let req: SetVirt2PhysReq = env.copy_in_req()?;
    let state = get_xde_state();
    state.vpc_map.add(req.vip, req.phys);
    Ok(NoResp::default())
}

#[unsafe(no_mangle)]
fn clear_v2p_hdlr(env: &mut IoctlEnvelope) -> Result<NoResp, OpteError> {
    let req: ClearVirt2PhysReq = env.copy_in_req()?;
    let state = get_xde_state();
    state.vpc_map.del(&req.vip, &req.phys);
    Ok(NoResp::default())
}

#[unsafe(no_mangle)]
fn dump_v2p_hdlr() -> Result<DumpVirt2PhysResp, OpteError> {
    let state = get_xde_state();
    Ok(state.vpc_map.dump())
}

#[unsafe(no_mangle)]
fn set_v2b_hdlr(env: &mut IoctlEnvelope) -> Result<NoResp, OpteError> {
    let req: SetVirt2BoundaryReq = env.copy_in_req()?;
    let state = get_xde_state();
    state.v2b.set(req.vip, req.tep);
    Ok(NoResp::default())
}

#[unsafe(no_mangle)]
fn clear_v2b_hdlr(env: &mut IoctlEnvelope) -> Result<NoResp, OpteError> {
    let req: ClearVirt2BoundaryReq = env.copy_in_req()?;
    let state = get_xde_state();
    state.v2b.remove(req.vip, req.tep);
    Ok(NoResp::default())
}

#[unsafe(no_mangle)]
fn dump_v2b_hdlr() -> Result<DumpVirt2BoundaryResp, OpteError> {
    let state = get_xde_state();
    Ok(state.v2b.dump())
}

#[unsafe(no_mangle)]
fn list_layers_hdlr(
    env: &mut IoctlEnvelope,
) -> Result<ListLayersResp, OpteError> {
    let req: ListLayersReq = env.copy_in_req()?;
    let state = get_xde_state();
    let devs = state.devs.read();
    let dev = devs
        .get_by_name(&req.port_name)
        .ok_or_else(|| OpteError::PortNotFound(req.port_name.clone()))?;

    Ok(dev.port.list_layers())
}

#[unsafe(no_mangle)]
fn clear_uft_hdlr(env: &mut IoctlEnvelope) -> Result<NoResp, OpteError> {
    let req: ClearUftReq = env.copy_in_req()?;
    let state = get_xde_state();
    let devs = state.devs.read();
    let dev = devs
        .get_by_name(&req.port_name)
        .ok_or_else(|| OpteError::PortNotFound(req.port_name.clone()))?;

    dev.port.clear_uft()?;
    Ok(NoResp::default())
}

#[unsafe(no_mangle)]
fn clear_lft_hdlr(env: &mut IoctlEnvelope) -> Result<NoResp, OpteError> {
    let req: ClearLftReq = env.copy_in_req()?;
    let state = get_xde_state();
    let devs = state.devs.read();
    let dev = devs
        .get_by_name(&req.port_name)
        .ok_or_else(|| OpteError::PortNotFound(req.port_name.clone()))?;

    dev.port.clear_lft(&req.layer_name)?;
    Ok(NoResp::default())
}

#[unsafe(no_mangle)]
fn dump_uft_hdlr(env: &mut IoctlEnvelope) -> Result<DumpUftResp, OpteError> {
    let req: DumpUftReq = env.copy_in_req()?;
    let state = get_xde_state();
    let devs = state.devs.read();
    let dev = devs
        .get_by_name(&req.port_name)
        .ok_or_else(|| OpteError::PortNotFound(req.port_name.clone()))?;

    dev.port.dump_uft()
}

#[unsafe(no_mangle)]
fn dump_layer_hdlr(
    env: &mut IoctlEnvelope,
) -> Result<DumpLayerResp, OpteError> {
    let req: DumpLayerReq = env.copy_in_req()?;
    let state = get_xde_state();
    let devs = state.devs.read();
    let dev = devs
        .get_by_name(&req.port_name)
        .ok_or_else(|| OpteError::PortNotFound(req.port_name.clone()))?;

    dev.port.dump_layer(&req.name)
}

#[unsafe(no_mangle)]
fn dump_tcp_flows_hdlr(
    env: &mut IoctlEnvelope,
) -> Result<DumpTcpFlowsResp, OpteError> {
    let req: DumpTcpFlowsReq = env.copy_in_req()?;
    let state = get_xde_state();
    let devs = state.devs.read();
    let dev = devs
        .get_by_name(&req.port_name)
        .ok_or_else(|| OpteError::PortNotFound(req.port_name.clone()))?;

    dev.port.dump_tcp_flows()
}

#[unsafe(no_mangle)]
fn set_external_ips_hdlr(env: &mut IoctlEnvelope) -> Result<NoResp, OpteError> {
    let req: oxide_vpc::api::SetExternalIpsReq = env.copy_in_req()?;
    let state = get_xde_state();
    let devs = state.devs.read();
    let dev = devs
        .get_by_name(&req.port_name)
        .ok_or_else(|| OpteError::PortNotFound(req.port_name.clone()))?;

    nat::set_nat_rules(&dev.vpc_cfg, &dev.port, req)?;
    Ok(NoResp::default())
}

#[unsafe(no_mangle)]
fn allow_cidr_hdlr(env: &mut IoctlEnvelope) -> Result<NoResp, OpteError> {
    let req: oxide_vpc::api::AllowCidrReq = env.copy_in_req()?;
    let state = get_xde_state();
    let devs = state.devs.read();
    let dev = devs
        .get_by_name(&req.port_name)
        .ok_or_else(|| OpteError::PortNotFound(req.port_name.clone()))?;

    gateway::allow_cidr(&dev.port, req.cidr, req.dir, state.vpc_map.clone())?;
    Ok(NoResp::default())
}

#[unsafe(no_mangle)]
fn remove_cidr_hdlr(
    env: &mut IoctlEnvelope,
) -> Result<RemoveCidrResp, OpteError> {
    let req: oxide_vpc::api::RemoveCidrReq = env.copy_in_req()?;
    let state = get_xde_state();
    let devs = state.devs.read();
    let dev = devs
        .get_by_name(&req.port_name)
        .ok_or_else(|| OpteError::PortNotFound(req.port_name.clone()))?;

    gateway::remove_cidr(&dev.port, req.cidr, req.dir, state.vpc_map.clone())
}

#[unsafe(no_mangle)]
fn list_ports_hdlr() -> Result<ListPortsResp, OpteError> {
    let mut resp = ListPortsResp { ports: vec![] };
    let state = get_xde_state();
    let devs = state.devs.read();
    for dev in devs.iter() {
        let ipv4_state =
            dev.vpc_cfg.ipv4_cfg().map(|cfg| cfg.external_ips.load());
        let ipv6_state =
            dev.vpc_cfg.ipv6_cfg().map(|cfg| cfg.external_ips.load());
        resp.ports.push(PortInfo {
            name: dev.port.name().to_string(),
            mac_addr: dev.port.mac_addr(),
            ip4_addr: dev.vpc_cfg.ipv4_cfg().map(|cfg| cfg.private_ip),
            ephemeral_ip4_addr: ipv4_state
                .as_ref()
                .and_then(|cfg| cfg.ephemeral_ip),
            floating_ip4_addrs: ipv4_state
                .as_ref()
                .map(|cfg| cfg.floating_ips.clone()),
            ip6_addr: dev.vpc_cfg.ipv6_cfg().map(|cfg| cfg.private_ip),
            ephemeral_ip6_addr: ipv6_state
                .as_ref()
                .and_then(|cfg| cfg.ephemeral_ip),
            floating_ip6_addrs: ipv6_state
                .as_ref()
                .map(|cfg| cfg.floating_ips.clone()),
            state: dev.port.state().to_string(),
        });
    }

    Ok(resp)
}

impl From<&crate::ip::in6_addr> for Ipv6Addr {
    fn from(in6: &crate::ip::in6_addr) -> Self {
        // Safety: We are reading from a [u8; 16] and interpreting the
        // value as [u8; 16].
        unsafe { Self::from(in6._S6_un._S6_u8) }
    }
}<|MERGE_RESOLUTION|>--- conflicted
+++ resolved
@@ -250,11 +250,7 @@
     pub mtu: u32,
 
     /// MAC promiscuous handle for receiving packets on the underlay link.
-<<<<<<< HEAD
     siphon: MacSiphon<UnderlayDev>,
-=======
-    siphon: MacSiphon<DlsStream>,
->>>>>>> 5402771f
 
     /// DLS-level handle on a device for promiscuous registration and
     /// packet Tx.
@@ -939,7 +935,6 @@
     // Remove it, knowing that we may need to reinsert on a rollback.
     let xde = {
         let mut devs = token.devs.write();
-<<<<<<< HEAD
         let xde = devs
             .remove(&req.xde_devname)
             .ok_or_else(|| OpteError::PortNotFound(req.xde_devname.clone()))?;
@@ -953,10 +948,6 @@
         );
 
         xde
-=======
-        devs.remove(&req.xde_devname)
-            .ok_or_else(|| OpteError::PortNotFound(req.xde_devname.clone()))?
->>>>>>> 5402771f
     };
 
     // Clear the port's devmap to break any cycles.
@@ -1113,8 +1104,6 @@
         });
     }
 
-    // Given we're the only management thread allowed by the RwLock, the below
-    // ownership checks cannot be violated.
     if let Some(underlay) = token.underlay.take() {
         // If the underlay references have leaked/spread beyond `XdeDev`s and not
         // been cleaned up, we committed have a fatal programming error.
@@ -1125,16 +1114,6 @@
         // `Arc<XdeUnderlayPort>` are `XdeState` (whose ref we have exclusively locked)
         // and `XdeDev` (of which none remain).
         let name = underlay.u1.name.clone();
-<<<<<<< HEAD
-        let u1 = Arc::into_inner(underlay.u1).expect(&format!(
-            "underlay u1 ({name}) must have one ref during teardown",
-        ));
-
-        let name = underlay.u2.name.clone();
-        let u2 = Arc::into_inner(underlay.u2).expect(&format!(
-            "underlay u2 ({name}) must have one ref during teardown",
-        ));
-=======
         let u1 = Arc::into_inner(underlay.u1).unwrap_or_else(|| {
             panic!("underlay u1 ({name}) must have one ref during teardown",)
         });
@@ -1143,7 +1122,6 @@
         let u2 = Arc::into_inner(underlay.u2).unwrap_or_else(|| {
             panic!("underlay u2 ({name}) must have one ref during teardown",)
         });
->>>>>>> 5402771f
 
         for u in [u1, u2] {
             // We have a chain of refs here: `MacSiphon` holds a ref to
@@ -1165,19 +1143,12 @@
             // The only other hold on this `DlsStream` is via `u.siphon`, which
             // we just dropped. The `expect` asserts that we have consumed them
             // in the correct order.
-<<<<<<< HEAD
-            Arc::into_inner(u.stream).expect(&format!(
-                "underlay ({}) must have no external refs to its DlsStream",
-                u.name
-            ));
-=======
             Arc::into_inner(u.stream).unwrap_or_else(|| {
                 panic!(
                     "underlay ({}) must have no external refs to its DlsStream",
                     u.name
                 )
             });
->>>>>>> 5402771f
         }
     }
 
@@ -1290,7 +1261,6 @@
     resolved: ResolvedLink<'_>,
 ) -> Result<(XdeUnderlayPort, OffloadInfo), OpteError> {
     let ResolvedLink(link_name, link_id) = resolved;
-<<<<<<< HEAD
     let stream = DlsStream::open(link_id).map_err(|e| OpteError::System {
         errno: EFAULT,
         msg: format!("failed to grab open stream for {link_name}: {e}"),
@@ -1305,13 +1275,6 @@
     }
 
     let stream = Arc::new(UnderlayDev { stream, ports_map });
-=======
-    let stream =
-        Arc::new(DlsStream::open(link_id).map_err(|e| OpteError::System {
-            errno: EFAULT,
-            msg: format!("failed to grab open stream for {link_name}: {e}"),
-        })?);
->>>>>>> 5402771f
 
     // Bind a packet handler to the MAC client underlying `stream`.
     let siphon = MacSiphon::new(stream.clone(), xde_rx).map_err(|e| {
@@ -1838,7 +1801,6 @@
     // of chains (u1, u2, port0, port1, ...), or hold tx until another
     // packet breaks the run targeting the same dest.
     while let Some(pkt) = chain.pop_front() {
-<<<<<<< HEAD
         xde_mc_tx_one(src_dev, pkt, &mut tx_postbox, &mut entry_state);
     }
 
@@ -1860,25 +1822,18 @@
             u_chain.last_hint,
             MacTxFlags::empty(),
         );
-=======
-        xde_mc_tx_one(src_dev, pkt);
->>>>>>> 5402771f
     }
 
     ptr::null_mut()
 }
 
 #[inline]
-<<<<<<< HEAD
 fn xde_mc_tx_one<'a>(
     src_dev: &'a XdeDev,
     mut pkt: MsgBlk,
     postbox: &mut TxPostbox,
     entry_state: &mut Option<KRwLockReadGuard<'a, PerEntryState>>,
 ) {
-=======
-fn xde_mc_tx_one(src_dev: &XdeDev, mut pkt: MsgBlk) {
->>>>>>> 5402771f
     let parser = src_dev.port.network().parser();
     let mblk_addr = pkt.mblk_addr();
     let offload_req = pkt.offload_flags();
@@ -1927,11 +1882,7 @@
         //
         // TODO Is there way to set mac_tx to must use result?
         drop(parsed_pkt);
-<<<<<<< HEAD
         postbox.post_underlay(0, None, pkt);
-=======
-        stream.tx_drop_on_no_desc(pkt, hint, MacTxFlags::empty());
->>>>>>> 5402771f
         return;
     }
 
@@ -1973,15 +1924,9 @@
             let new_len = out_pkt.byte_len();
 
             if ip6_src == ip6_dst {
-<<<<<<< HEAD
                 let entry_state =
                     entry_state.get_or_insert_with(|| src_dev.port_map.read());
                 guest_loopback(src_dev, entry_state, out_pkt, vni, postbox);
-=======
-                let state = get_xde_state();
-                let devs = state.devs.read();
-                guest_loopback(src_dev, &devs, out_pkt, vni);
->>>>>>> 5402771f
                 return;
             }
 
@@ -2087,17 +2032,6 @@
         }
 
         Ok(ProcessResult::Drop { .. }) => {}
-<<<<<<< HEAD
-=======
-
-        Ok(ProcessResult::Hairpin(hpkt)) => unsafe {
-            mac::mac_rx(
-                src_dev.mh,
-                ptr::null_mut(),
-                hpkt.unwrap_mblk().as_ptr(),
-            );
-        },
->>>>>>> 5402771f
 
         Ok(ProcessResult::Hairpin(hpkt)) => {
             // We already know the dest port, and there is limited value in
@@ -2299,11 +2233,7 @@
     // `DlsStream`). Being here in the callback means the `MacSiphon` hasn't
     // been dropped yet, and thus our `MacClientHandle` is also still valid.
     let stream = unsafe {
-<<<<<<< HEAD
         (arg as *const UnderlayDev)
-=======
-        (arg as *const DlsStream)
->>>>>>> 5402771f
             .as_ref()
             .expect("packet was received from siphon with a NULL argument")
     };
@@ -2327,7 +2257,6 @@
     let mut count = 0;
     let mut len = 0;
 
-<<<<<<< HEAD
     // Acquire our own dev map -- this gives us access to prebuilt postboxes
     // for all active ports.
     let cpu_index = unsafe {
@@ -2344,32 +2273,20 @@
         if let Some(pkt) =
             xde_rx_one(&stream.stream, pkt, &mut cpu_state, &mut postbox)
         {
-=======
-    // TODO: In future we may want to batch packets for further tx
-    // by the mch they're being targeted to. E.g., either build a list
-    // of chains (port0, port1, ...), or hold tx until another
-    // packet breaks the run targeting the same dest.
-    while let Some(pkt) = chain.pop_front() {
-        if let Some(pkt) = xde_rx_one(stream, pkt) {
->>>>>>> 5402771f
             count += 1;
             len += pkt.byte_len();
             out_chain.append(pkt);
         }
     }
 
-<<<<<<< HEAD
     cpu_state.devs.deliver_all(&mut postbox);
 
-=======
->>>>>>> 5402771f
     let (head, tail) = out_chain
         .unwrap_head_and_tail()
         .map(|v| (v.0.as_ptr(), v.1.as_ptr()))
         .unwrap_or((ptr::null_mut(), ptr::null_mut()));
 
     if let Some(ptr) = NonNull::new(out_len) {
-<<<<<<< HEAD
         unsafe {
             ptr.write(len);
         }
@@ -2381,19 +2298,6 @@
         }
     }
 
-=======
-        unsafe {
-            ptr.write(len);
-        }
-    }
-
-    if let Some(ptr) = NonNull::new(out_count) {
-        unsafe {
-            ptr.write(count);
-        }
-    }
-
->>>>>>> 5402771f
     if let Some(ptr) = NonNull::new(out_mp_tail) {
         unsafe {
             ptr.write(tail);
@@ -2401,13 +2305,10 @@
     }
 
     head
-<<<<<<< HEAD
 }
 
 unsafe extern "C" {
     safe fn curcpup() -> *mut cpu;
-=======
->>>>>>> 5402771f
 }
 
 /// Processes an individual packet receiver on the underlay device `stream`.
@@ -2415,16 +2316,12 @@
 /// This function returns any input `pkt` which is not of interest to XDE (e.g.,
 /// the packet is not Geneve over v6, or no matching OPTE port could be found).
 #[inline]
-<<<<<<< HEAD
 fn xde_rx_one(
     stream: &DlsStream,
     mut pkt: MsgBlk,
     devs: &mut PerEntryState,
     postbox: &mut Postbox,
 ) -> Option<MsgBlk> {
-=======
-fn xde_rx_one(stream: &DlsStream, mut pkt: MsgBlk) -> Option<MsgBlk> {
->>>>>>> 5402771f
     let mblk_addr = pkt.mblk_addr();
 
     // We must first parse the packet in order to determine where it
@@ -2483,13 +2380,7 @@
     // We are in passthrough mode, skip OPTE processing.
     if dev.passthrough {
         drop(parsed_pkt);
-<<<<<<< HEAD
         postbox.post(port_key, pkt);
-=======
-        unsafe {
-            mac::mac_rx(dev.mh, ptr::null_mut(), pkt.unwrap_mblk().as_ptr());
-        }
->>>>>>> 5402771f
         return None;
     }
 
@@ -2498,12 +2389,6 @@
     let res = port.process(Direction::In, parsed_pkt);
 
     match res {
-<<<<<<< HEAD
-=======
-        Ok(ProcessResult::Bypass) => unsafe {
-            mac::mac_rx(dev.mh, ptr::null_mut(), pkt.unwrap_mblk().as_ptr());
-        },
->>>>>>> 5402771f
         Ok(ProcessResult::Modified(emit_spec)) => {
             let mut npkt = emit_spec.apply(pkt);
             let len = npkt.byte_len();
@@ -2526,17 +2411,7 @@
                 opte::engine::err!("failed to set offload info: {}", e);
             }
 
-<<<<<<< HEAD
             postbox.post(port_key, npkt);
-=======
-            unsafe {
-                mac::mac_rx(
-                    dev.mh,
-                    ptr::null_mut(),
-                    npkt.unwrap_mblk().as_ptr(),
-                );
-            }
->>>>>>> 5402771f
         }
         Ok(ProcessResult::Hairpin(hppkt)) => {
             stream.tx_drop_on_no_desc(hppkt, None, MacTxFlags::empty());
