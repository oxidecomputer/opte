--- conflicted
+++ resolved
@@ -13,11 +13,8 @@
 //#![allow(clippy::arc_with_non_send_sync)]
 
 use crate::dev_map::DevMap;
-<<<<<<< HEAD
 use crate::dev_map::FastKey;
-=======
 use crate::dev_map::ReadOnlyDevMap;
->>>>>>> f5560fae
 use crate::dls;
 use crate::dls::DlsStream;
 use crate::dls::LinkId;
@@ -98,18 +95,13 @@
 use opte::ddi::mblk::AsMblk;
 use opte::ddi::mblk::MsgBlk;
 use opte::ddi::mblk::MsgBlkChain;
-<<<<<<< HEAD
 use opte::ddi::sync::KMutex;
 use opte::ddi::sync::KMutexGuard;
 use opte::ddi::sync::KRwLock;
-use opte::ddi::sync::KRwLockType;
+use opte::ddi::sync::KRwLockReadGuard;
 use opte::ddi::sync::KRwLockWriteGuard;
-=======
-use opte::ddi::sync::KRwLock;
-use opte::ddi::sync::KRwLockReadGuard;
 use opte::ddi::sync::TokenGuard;
 use opte::ddi::sync::TokenLock;
->>>>>>> f5560fae
 use opte::ddi::time::Interval;
 use opte::ddi::time::Periodic;
 use opte::engine::NetworkImpl;
@@ -171,22 +163,6 @@
 // Set once in `xde_attach`.
 static mut XDE_CTL_MINOR: minor_t = 0;
 
-<<<<<<< HEAD
-/// The central list of xde devices instantiated through xde_ioc_create.
-///
-/// Packet callbacks should refer to their own copy of this map.
-static mut XDE_DEVS: KRwLock<DevMap> = KRwLock::new(DevMap::new());
-fn xde_devs() -> &'static KRwLock<DevMap> {
-    // SAFETY: this field is used mutably only once, during _init.
-    // From there onwards, the lock is initialised.
-    #[allow(clippy::deref_addrof)]
-    unsafe {
-        &*(&raw const XDE_DEVS)
-    }
-}
-
-=======
->>>>>>> f5560fae
 /// DDI dev info pointer to the attached xde device.
 static mut xde_dip: *mut dev_info = ptr::null_mut();
 
@@ -859,12 +835,8 @@
         routes: RouteCache::default(),
         port_map: KMutex::new(TheView { devs: Arc::new(DevMap::new()) }),
     });
-<<<<<<< HEAD
     let xde_ref =
         Arc::get_mut(&mut xde).expect("only one instance of XDE exists");
-    drop(underlay_);
-=======
->>>>>>> f5560fae
 
     // set up upper mac
     let Some(mreg) = (unsafe { mac::mac_alloc(MAC_VERSION as u32).as_mut() })
@@ -911,15 +883,10 @@
 
     unsafe { mac::mac_free(mreg) };
 
-<<<<<<< HEAD
-    // setup dls
-    match unsafe { dls::dls_devnet_create(xde_ref.mh, req.linkid, 0) } {
-=======
     // Setup DLS.
     // Any DLS operations are liable to upcall, so we *must* be certain
     // that *no locks are actively held at this moment*.
-    match unsafe { dls::dls_devnet_create(xde.mh, req.linkid, 0) } {
->>>>>>> f5560fae
+    match unsafe { dls::dls_devnet_create(xde_ref.mh, req.linkid, 0) } {
         0 => {}
         err => {
             unsafe {
@@ -938,17 +905,13 @@
         mac::mac_tx_update(xde.mh);
     }
 
-<<<<<<< HEAD
-    _ = devs.insert(xde);
-    refresh_maps(devs);
-=======
     // Finally, insert our fully established port.
     // This temporarily blocks the Rx pathway.
     {
         let mut devs = token.devs.write();
         _ = devs.insert(xde);
-    }
->>>>>>> f5560fae
+        refresh_maps(devs);
+    }
 
     Ok(NoResp::default())
 }
@@ -967,12 +930,15 @@
             .remove(&req.xde_devname)
             .ok_or_else(|| OpteError::PortNotFound(req.xde_devname.clone()))?;
 
+        refresh_maps(devs);
+
         xde
     };
 
     let return_port = |token: &TokenGuard<'_, XdeMgmt>, port| {
         let mut devs = token.devs.write();
         _ = devs.insert(port);
+        refresh_maps(devs);
     };
 
     // Destroy DLS devnet device.
@@ -1031,14 +997,6 @@
         }
     };
 
-<<<<<<< HEAD
-    // Remove the xde device entry. Clear its devmap to break any cycles.
-    if let Some(xde) = devs.remove(&req.xde_devname) {
-        let mut pmap = xde.port_map.lock();
-        pmap.devs = DevMap::new().into();
-    }
-    refresh_maps(devs);
-
     Ok(NoResp::default())
 }
 
@@ -1062,8 +1020,7 @@
             let mut map = map.lock();
             map.devs = new_map.clone();
         }
-=======
-    Ok(NoResp::default())
+    }
 }
 
 struct ResolvedLink<'a>(&'a str, LinkId);
@@ -1078,7 +1035,6 @@
             })?;
 
         Ok(Self(name, link_id))
->>>>>>> f5560fae
     }
 }
 
@@ -1124,10 +1080,9 @@
         });
     }
 
-<<<<<<< HEAD
     // Given we're the only management thread allowed by the RwLock, the below
     // ownership checks cannot be violated.
-    if let Some(underlay) = underlay.take() {
+    if let Some(underlay) = token.underlay.take() {
         // If the underlay references have leaked/spread beyond `XdeDev`s and not
         // been cleaned up, we committed have a fatal programming error.
         // We aren't using `Weak` references to these types either, so no strong
@@ -1145,23 +1100,6 @@
         let u2 = Arc::into_inner(underlay.u2).expect(&format!(
             "underlay u2 ({name}) must have one ref during teardown",
         ));
-=======
-    if let Some(underlay) = token.underlay.take() {
-        // There shouldn't be anymore refs to the underlay given we checked for
-        // 0 ports above.
-        let Some(u1) = Arc::into_inner(underlay.u1) else {
-            return Err(OpteError::System {
-                errno: EBUSY,
-                msg: "underlay u1 has outstanding refs".into(),
-            });
-        };
-        let Some(u2) = Arc::into_inner(underlay.u2) else {
-            return Err(OpteError::System {
-                errno: EBUSY,
-                msg: "underlay u2 has outstanding refs".into(),
-            });
-        };
->>>>>>> f5560fae
 
         for u in [u1, u2] {
             // We have a chain of refs here: `MacSiphon` holds a ref to
@@ -1296,21 +1234,6 @@
 
 /// Setup underlay port atop the given link.
 fn create_underlay_port(
-<<<<<<< HEAD
-    link_name: String,
-    // This parameter is likely to be used as part of the flows work.
-    _mc_name: &str,
-) -> Result<(XdeUnderlayPort, OffloadInfo), OpteError> {
-    let link_cstr = CString::new(link_name.as_str()).unwrap();
-
-    let link_id =
-        LinkId::from_name(link_cstr).map_err(|err| OpteError::System {
-            errno: EFAULT,
-            msg: format!("failed to get linkid for {link_name}: {err}"),
-        })?;
-
-    let stream = DlsStream::open(link_id).map_err(|e| OpteError::System {
-=======
     resolved: ResolvedLink<'_>,
 ) -> Result<(xde_underlay_port, OffloadInfo), OpteError> {
     let ResolvedLink(link_name, link_id) = resolved;
@@ -1319,22 +1242,6 @@
             errno: EFAULT,
             msg: format!("failed to grab open stream for {link_name}: {e}"),
         })?);
-
-    // Setup promiscuous callback to receive all packets on this link.
-    //
-    // We specify `MAC_PROMISC_FLAGS_NO_TX_LOOP` here to skip receiving copies
-    // of outgoing packets we sent ourselves.
-    let mph = MacPromiscHandle::new(
-        stream.clone(),
-        mac::mac_client_promisc_type_t::MAC_CLIENT_PROMISC_ALL,
-        xde_rx,
-        mac::MAC_PROMISC_FLAGS_NO_TX_LOOP,
-    )
-    .map_err(|e| OpteError::System {
->>>>>>> f5560fae
-        errno: EFAULT,
-        msg: format!("failed to grab open stream for {link_name}: {e}"),
-    })?;
 
     // Maybe also a RwLock?
     let cpus = unsafe { ncpus } as usize;
@@ -1369,13 +1276,8 @@
     let lso_state = mh.get_lso_capabs();
 
     Ok((
-<<<<<<< HEAD
         XdeUnderlayPort {
-            name: link_name,
-=======
-        xde_underlay_port {
             name: link_name.to_string(),
->>>>>>> f5560fae
             mac: mh.get_mac_addr(),
             mtu,
             siphon,
@@ -1985,12 +1887,7 @@
             let new_len = out_pkt.byte_len();
 
             if ip6_src == ip6_dst {
-<<<<<<< HEAD
                 let devs = src_dev.port_map.lock();
-=======
-                let state = get_xde_state();
-                let devs = state.devs.read();
->>>>>>> f5560fae
                 guest_loopback(src_dev, &devs, out_pkt, vni);
                 return ptr::null_mut();
             }
@@ -2416,11 +2313,6 @@
     };
 
     let meta = parsed_pkt.meta();
-<<<<<<< HEAD
-=======
-    let state = get_xde_state();
-    let devs = state.devs.read();
->>>>>>> f5560fae
     let old_len = parsed_pkt.len();
 
     let ulp_meoi = match meta.ulp_meoi(old_len) {
