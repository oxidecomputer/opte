// This Source Code Form is subject to the terms of the Mozilla Public
// License, v. 2.0. If a copy of the MPL was not distributed with this
// file, You can obtain one at https://mozilla.org/MPL/2.0/.

// Copyright 2024 Oxide Computer Company

//! xde - A mac provider for OPTE.
//!
//! An illumos kernel driver that implements the mac provider
//! interface, allowing one to run network implementations written in
//! the OPTE framework.

//#![allow(clippy::arc_with_non_send_sync)]

use crate::dls;
use crate::ioctl::IoctlEnvelope;
use crate::ip;
use crate::mac;
use crate::mac::mac_getinfo;
use crate::mac::mac_private_minor;
use crate::mac::MacClientHandle;
use crate::mac::MacHandle;
use crate::mac::MacOpenFlags;
use crate::mac::MacPromiscHandle;
use crate::mac::MacTxFlags;
use crate::mac::MacUnicastHandle;
use crate::secpolicy;
use crate::sys;
use crate::warn;
use alloc::boxed::Box;
use alloc::ffi::CString;
use alloc::string::String;
use alloc::string::ToString;
use alloc::sync::Arc;
use alloc::vec::Vec;
use core::convert::TryInto;
use core::ffi::CStr;
use core::num::NonZeroU32;
use core::ptr;
use core::time::Duration;
use illumos_sys_hdrs::*;
use opte::api::CmdOk;
use opte::api::Direction;
use opte::api::NoResp;
use opte::api::OpteCmd;
use opte::api::OpteCmdIoctl;
use opte::api::OpteError;
use opte::api::SetXdeUnderlayReq;
use opte::api::XDE_IOC_OPTE_CMD;
use opte::d_error::LabelBlock;
use opte::ddi::sync::KMutex;
use opte::ddi::sync::KMutexType;
use opte::ddi::sync::KRwLock;
use opte::ddi::sync::KRwLockType;
use opte::ddi::time::Interval;
use opte::ddi::time::Periodic;
use opte::engine::ether::EtherAddr;
use opte::engine::geneve::Vni;
use opte::engine::headers::EncapMeta;
use opte::engine::headers::IpAddr;
use opte::engine::ioctl::{self as api};
use opte::engine::ip6::Ipv6Addr;
use opte::engine::packet::Initialized;
use opte::engine::packet::InnerFlowId;
use opte::engine::packet::Packet;
use opte::engine::packet::PacketChain;
use opte::engine::packet::PacketError;
use opte::engine::packet::Parsed;
use opte::engine::port::meta::ActionMeta;
use opte::engine::port::Port;
use opte::engine::port::PortBuilder;
use opte::engine::port::ProcessResult;
use opte::ExecCtx;
use oxide_vpc::api::AddFwRuleReq;
use oxide_vpc::api::AddRouterEntryReq;
use oxide_vpc::api::ClearVirt2BoundaryReq;
use oxide_vpc::api::ClearVirt2PhysReq;
use oxide_vpc::api::CreateXdeReq;
use oxide_vpc::api::DeleteXdeReq;
use oxide_vpc::api::DhcpCfg;
use oxide_vpc::api::DumpVirt2BoundaryReq;
use oxide_vpc::api::DumpVirt2BoundaryResp;
use oxide_vpc::api::DumpVirt2PhysReq;
use oxide_vpc::api::DumpVirt2PhysResp;
use oxide_vpc::api::ListPortsResp;
use oxide_vpc::api::PhysNet;
use oxide_vpc::api::PortInfo;
use oxide_vpc::api::RemFwRuleReq;
use oxide_vpc::api::SetFwRulesReq;
use oxide_vpc::api::SetVirt2BoundaryReq;
use oxide_vpc::api::SetVirt2PhysReq;
use oxide_vpc::cfg::IpCfg;
use oxide_vpc::cfg::VpcCfg;
use oxide_vpc::engine::firewall;
use oxide_vpc::engine::gateway;
use oxide_vpc::engine::nat;
use oxide_vpc::engine::overlay;
use oxide_vpc::engine::router;
use oxide_vpc::engine::VpcNetwork;
use oxide_vpc::engine::VpcParser;

// Entry limits for the various flow tables.
//
// Safety: Despite the name of `new_unchecked`, there actually is a compile-time
// check that these values are non-zero.
const FW_FT_LIMIT: NonZeroU32 = unsafe { NonZeroU32::new_unchecked(8096) };
const FT_LIMIT_ONE: NonZeroU32 = unsafe { NonZeroU32::new_unchecked(1) };

/// The name of this driver.
const XDE_STR: *const c_char = b"xde\0".as_ptr() as *const c_char;

/// Name of the control device.
const XDE_CTL_STR: *const c_char = b"ctl\0".as_ptr() as *const c_char;

/// Minor number for the control device.
// Set once in `xde_attach`.
static mut XDE_CTL_MINOR: minor_t = 0;

/// A list of xde devices instantiated through xde_ioc_create.
#[allow(clippy::vec_box)]
static mut xde_devs: KRwLock<Vec<Box<XdeDev>>> = KRwLock::new(Vec::new());

/// DDI dev info pointer to the attached xde device.
static mut xde_dip: *mut dev_info = ptr::null_mut();

// This block is purely for SDT probes.
extern "C" {
    pub fn __dtrace_probe_bad__packet(
        port: uintptr_t,
        dir: uintptr_t,
        mp: uintptr_t,
        err_b: *const LabelBlock<8>,
        data_len: uintptr_t,
    );
    pub fn __dtrace_probe_guest__loopback(
        mp: uintptr_t,
        flow: *const InnerFlowId,
        src_port: uintptr_t,
        dst_port: uintptr_t,
    );
    pub fn __dtrace_probe_hdlr__resp(resp_str: uintptr_t);
    pub fn __dtrace_probe_next__hop(
        dst: uintptr_t,
        gw: uintptr_t,
        gw_ether_src: uintptr_t,
        gw_ether_dst: uintptr_t,
        msg: uintptr_t,
    );
    pub fn __dtrace_probe_rx(mp: uintptr_t);
    pub fn __dtrace_probe_tx(mp: uintptr_t);
}

fn bad_packet_parse_probe(
    port: Option<&CString>,
    dir: Direction,
    mp: uintptr_t,
    err: &PacketError,
) {
    let port_str = match port {
        None => c"unknown",
        Some(name) => name.as_c_str(),
    };

    // Truncation is captured *in* the LabelBlock.
    let block = match LabelBlock::<8>::from_nested(err) {
        Ok(block) => block,
        Err(block) => block,
    };

    unsafe {
        __dtrace_probe_bad__packet(
            port_str.as_ptr() as uintptr_t,
            dir as uintptr_t,
<<<<<<< HEAD
            mp,
            block.as_ptr() as uintptr_t,
=======
            mp as uintptr_t,
            block.as_ptr(),
>>>>>>> 759431af
            4,
        )
    };
}

fn bad_packet_probe(
    port: Option<&CString>,
    dir: Direction,
    mp: uintptr_t,
    msg: &CStr,
) {
    let port_str = match port {
        None => c"unknown",
        Some(name) => name.as_c_str(),
    };
    let mut eb = LabelBlock::<8>::new();

    unsafe {
        let _ = eb.append_name_raw(msg);
        __dtrace_probe_bad__packet(
            port_str.as_ptr() as uintptr_t,
            dir as uintptr_t,
<<<<<<< HEAD
            mp,
            eb.as_ptr() as uintptr_t,
=======
            mp as uintptr_t,
            eb.as_ptr(),
>>>>>>> 759431af
            8,
        )
    };
}

fn next_hop_probe(
    dst: &Ipv6Addr,
    gw: Option<&Ipv6Addr>,
    gw_eth_src: EtherAddr,
    gw_eth_dst: EtherAddr,
    msg: &[u8],
) {
    let gw_bytes = gw.unwrap_or(&Ipv6Addr::from([0u8; 16])).bytes();

    unsafe {
        __dtrace_probe_next__hop(
            dst.bytes().as_ptr() as uintptr_t,
            gw_bytes.as_ptr() as uintptr_t,
            gw_eth_src.to_bytes().as_ptr() as uintptr_t,
            gw_eth_dst.to_bytes().as_ptr() as uintptr_t,
            msg.as_ptr() as uintptr_t,
        );
    }
}

/// Underlay port state.
#[derive(Debug)]
struct xde_underlay_port {
    /// Name of the link being used for this underlay port.
    name: String,

    /// The MAC address associated with this underlay port.
    mac: [u8; 6],

    /// MAC handle to the underlay link.
    mh: Arc<MacHandle>,

    /// MAC client handle for tx/rx on the underlay link.
    mch: Arc<MacClientHandle>,

    /// MAC client handle for tx/rx on the underlay link.
    muh: MacUnicastHandle,

    /// MAC promiscuous handle for receiving packets on the underlay link.
    mph: MacPromiscHandle,
}

struct XdeState {
    ectx: Arc<ExecCtx>,
    vpc_map: Arc<overlay::VpcMappings>,
    v2b: Arc<overlay::Virt2Boundary>,
    underlay: KMutex<Option<UnderlayState>>,
}

struct UnderlayState {
    // each xde driver has a handle to two underlay ports that are used for I/O
    // onto the underlay network
    u1: Arc<xde_underlay_port>,
    u2: Arc<xde_underlay_port>,
}

fn get_xde_state() -> &'static XdeState {
    // Safety: The opte_dip pointer is write-once and is a valid
    // pointer passed to attach(9E). The returned pointer is valid as
    // it was derived from Box::into_raw() during `xde_attach`.
    unsafe {
        let p = ddi_get_driver_private(xde_dip);
        &mut *(p as *mut XdeState)
    }
}

impl XdeState {
    fn new() -> Self {
        let ectx = Arc::new(ExecCtx { log: Box::new(opte::KernelLog {}) });
        XdeState {
            underlay: KMutex::new(None, KMutexType::Driver),
            ectx,
            vpc_map: Arc::new(overlay::VpcMappings::new()),
            v2b: Arc::new(overlay::Virt2Boundary::new()),
        }
    }
}

#[repr(C)]
struct XdeDev {
    devname: String,
    linkid: datalink_id_t,
    mh: *mut mac::mac_handle,
    link_state: mac::link_state_t,

    // The OPTE port associated with this xde device.
    //
    // XXX Ideally the xde driver would be a generic driver which
    // could setup ports for any number of network implementations.
    // However, that's not where things are today.
    port: Arc<Port<VpcNetwork>>,
    vpc_cfg: VpcCfg,
    port_periodic: Periodic<Arc<Port<VpcNetwork>>>,
    port_v2p: Arc<overlay::Virt2Phys>,

    // Pass the packets through to the underlay devices, skipping
    // opte-core processing.
    passthrough: bool,

    vni: Vni,

    // These are clones of the underlay ports initialized by the
    // driver.
    u1: Arc<xde_underlay_port>,
    u2: Arc<xde_underlay_port>,
}

#[cfg(not(test))]
#[no_mangle]
unsafe extern "C" fn _init() -> c_int {
    xde_devs.init(KRwLockType::Driver);
    mac::mac_init_ops(&mut xde_devops, XDE_STR);

    match mod_install(&xde_linkage) {
        0 => 0,
        err => {
            warn!("mod_install failed: {}", err);
            mac::mac_fini_ops(&mut xde_devops);
            err
        }
    }
}

#[no_mangle]
unsafe extern "C" fn _info(modinfop: *mut modinfo) -> c_int {
    mod_info(&xde_linkage, modinfop)
}

#[cfg(not(test))]
#[no_mangle]
unsafe extern "C" fn _fini() -> c_int {
    match mod_remove(&xde_linkage) {
        0 => {
            mac::mac_fini_ops(&mut xde_devops);
            0
        }
        err => {
            warn!("mod remove failed: {}", err);
            err
        }
    }
}

/// Handle `open(9E)` for non-MAC managed devices.
///
/// MAC providers are STREAMS drivers and thus use the `str_ops` entrypoints,
/// leaving `cb_open` and others typically set to `nodev`. However, the MAC
/// framework does allow drivers to provide its own set of minor nodes as
/// regular char/block devices. We create one such device (/dev/xde) in
/// `xde_attach`. See also `xde_getinfo`.
/// MAC will return `ENOSTR` from its STREAMS-based `open(9E)` routine if
/// passed a minor node reserved for driver private use. In that case,
/// the system will retry the open with the driver's `cb_open` routine.
#[no_mangle]
unsafe extern "C" fn xde_open(
    devp: *mut dev_t,
    flags: c_int,
    otyp: c_int,
    credp: *mut cred_t,
) -> c_int {
    assert!(!xde_dip.is_null());

    if otyp != OTYP_CHR {
        return EINVAL;
    }

    let minor = getminor(*devp);
    if minor != XDE_CTL_MINOR {
        return ENXIO;
    }

    match secpolicy::secpolicy_dl_config(credp) {
        0 => {}
        err => {
            warn!("secpolicy_dl_config failed: {err}");
            return err;
        }
    }

    if (flags & (FEXCL | FNDELAY | FNONBLOCK)) != 0 {
        return EINVAL;
    }

    0
}

#[no_mangle]
unsafe extern "C" fn xde_close(
    dev: dev_t,
    _flag: c_int,
    otyp: c_int,
    _credp: *mut cred_t,
) -> c_int {
    assert!(!xde_dip.is_null());

    if otyp != OTYP_CHR {
        return EINVAL;
    }

    let minor = getminor(dev);
    if minor != XDE_CTL_MINOR {
        return ENXIO;
    }

    0
}

#[no_mangle]
unsafe extern "C" fn xde_ioctl(
    dev: dev_t,
    cmd: c_int,
    arg: intptr_t,
    mode: c_int,
    _credp: *mut cred_t,
    _rvalp: *mut c_int,
) -> c_int {
    assert!(!xde_dip.is_null());

    let minor = getminor(dev);
    if minor != XDE_CTL_MINOR {
        return ENXIO;
    }

    if cmd != XDE_IOC_OPTE_CMD {
        return ENOTTY;
    }

    // TODO: this is using KM_SLEEP, is that ok?
    let mut buf = Vec::<u8>::with_capacity(IOCTL_SZ);
    if ddi_copyin(arg as _, buf.as_mut_ptr() as _, IOCTL_SZ, mode) != 0 {
        return EFAULT;
    }

    let err = xde_ioc_opte_cmd(buf.as_mut_ptr() as _, mode);

    if ddi_copyout(buf.as_ptr() as _, arg as _, IOCTL_SZ, mode) != 0 && err == 0
    {
        return EFAULT;
    }

    err
}

fn dtrace_probe_hdlr_resp<T>(resp: &Result<T, OpteError>)
where
    T: CmdOk,
{
    let resp_arg = CString::new(format!("{:?}", resp)).unwrap();
    unsafe {
        __dtrace_probe_hdlr__resp(resp_arg.as_ptr() as uintptr_t);
    }
}

// Convert the handler's response to the appropriate ioctl(2) return
// value and copyout the serialized response.
fn hdlr_resp<T>(env: &mut IoctlEnvelope, resp: Result<T, OpteError>) -> c_int
where
    T: CmdOk,
{
    dtrace_probe_hdlr_resp(&resp);
    env.copy_out_resp(&resp)
}

fn create_xde_hdlr(env: &mut IoctlEnvelope) -> Result<NoResp, OpteError> {
    let req: CreateXdeReq = env.copy_in_req()?;
    create_xde(&req)
}

fn delete_xde_hdlr(env: &mut IoctlEnvelope) -> Result<NoResp, OpteError> {
    let req: DeleteXdeReq = env.copy_in_req()?;
    delete_xde(&req)
}

fn set_xde_underlay_hdlr(env: &mut IoctlEnvelope) -> Result<NoResp, OpteError> {
    let req: SetXdeUnderlayReq = env.copy_in_req()?;
    set_xde_underlay(&req)
}

// This is the entry point for all OPTE commands. It verifies the API
// version and then multiplexes the command to its appropriate handler.
#[no_mangle]
unsafe extern "C" fn xde_ioc_opte_cmd(karg: *mut c_void, mode: c_int) -> c_int {
    let ioctl: &mut OpteCmdIoctl = &mut *(karg as *mut OpteCmdIoctl);
    let mut env = match IoctlEnvelope::wrap(ioctl, mode) {
        Ok(v) => v,
        Err(errno) => return errno,
    };

    match env.ioctl_cmd() {
        OpteCmd::ListPorts => {
            // The list-ports command has no request body, so there is
            // no need to pass the envelope.
            let resp = list_ports_hdlr();
            hdlr_resp(&mut env, resp)
        }

        OpteCmd::AddFwRule => {
            let resp = add_fw_rule_hdlr(&mut env);
            hdlr_resp(&mut env, resp)
        }

        OpteCmd::RemFwRule => {
            // XXX At the moment a default rule can be removed. That's
            // something we may want to prevent at the OPTE layer
            // moving forward. Or we may want to allow complete
            // freedom at this level and place that enforcement at the
            // control plane level.
            let resp = rem_fw_rule_hdlr(&mut env);
            hdlr_resp(&mut env, resp)
        }

        OpteCmd::SetFwRules => {
            let resp = set_fw_rules_hdlr(&mut env);
            hdlr_resp(&mut env, resp)
        }

        OpteCmd::CreateXde => {
            let resp = create_xde_hdlr(&mut env);
            hdlr_resp(&mut env, resp)
        }

        OpteCmd::DeleteXde => {
            let resp = delete_xde_hdlr(&mut env);
            hdlr_resp(&mut env, resp)
        }

        OpteCmd::SetXdeUnderlay => {
            let resp = set_xde_underlay_hdlr(&mut env);
            hdlr_resp(&mut env, resp)
        }

        OpteCmd::DumpLayer => {
            let resp = dump_layer_hdlr(&mut env);
            hdlr_resp(&mut env, resp)
        }

        OpteCmd::ClearUft => {
            let resp = clear_uft_hdlr(&mut env);
            hdlr_resp(&mut env, resp)
        }

        OpteCmd::ClearLft => {
            let resp = clear_lft_hdlr(&mut env);
            hdlr_resp(&mut env, resp)
        }

        OpteCmd::DumpUft => {
            let resp = dump_uft_hdlr(&mut env);
            hdlr_resp(&mut env, resp)
        }

        OpteCmd::ListLayers => {
            let resp = list_layers_hdlr(&mut env);
            hdlr_resp(&mut env, resp)
        }

        OpteCmd::DumpVirt2Phys => {
            let resp = dump_v2p_hdlr(&mut env);
            hdlr_resp(&mut env, resp)
        }

        OpteCmd::SetVirt2Phys => {
            let resp = set_v2p_hdlr(&mut env);
            hdlr_resp(&mut env, resp)
        }

        OpteCmd::ClearVirt2Phys => {
            let resp = clear_v2p_hdlr(&mut env);
            hdlr_resp(&mut env, resp)
        }

        OpteCmd::DumpVirt2Boundary => {
            let resp = dump_v2b_hdlr(&mut env);
            hdlr_resp(&mut env, resp)
        }

        OpteCmd::SetVirt2Boundary => {
            let resp = set_v2b_hdlr(&mut env);
            hdlr_resp(&mut env, resp)
        }

        OpteCmd::ClearVirt2Boundary => {
            let resp = clear_v2b_hdlr(&mut env);
            hdlr_resp(&mut env, resp)
        }

        OpteCmd::AddRouterEntry => {
            let resp = add_router_entry_hdlr(&mut env);
            hdlr_resp(&mut env, resp)
        }

        OpteCmd::DumpTcpFlows => {
            let resp = dump_tcp_flows_hdlr(&mut env);
            hdlr_resp(&mut env, resp)
        }

        OpteCmd::SetExternalIps => {
            let resp = set_external_ips_hdlr(&mut env);
            hdlr_resp(&mut env, resp)
        }
    }
}

const ONE_SECOND: Interval = Interval::from_duration(Duration::new(1, 0));

#[no_mangle]
fn expire_periodic(port: &mut Arc<Port<VpcNetwork>>) {
    // XXX The call fails if the port is paused; in which case we
    // ignore the error. Eventually xde will also have logic for
    // moving a port to a paused state, and in that state the periodic
    // should probably be canceled.
    let _ = port.expire_flows();
}

#[no_mangle]
fn create_xde(req: &CreateXdeReq) -> Result<NoResp, OpteError> {
    // TODO name validation
    let state = get_xde_state();
    let underlay_ = state.underlay.lock();
    let underlay = match *underlay_ {
        Some(ref u) => u,
        None => {
            return Err(OpteError::System {
                errno: EINVAL,
                msg: "underlay not initialized".to_string(),
            })
        }
    };

    // It's imperative to take the devices write lock early. We want
    // to hold it for the rest of this function in order for device
    // creation to be atomic with regard to other threads.
    //
    // This does mean that the current Rx path is blocked on device
    // creation, but that's a price we need to pay for the moment.
    let mut devs = unsafe { xde_devs.write() };
    if devs.iter().any(|x| x.devname == req.xde_devname) {
        return Err(OpteError::PortExists(req.xde_devname.clone()));
    }

    let cfg = VpcCfg::from(req.cfg.clone());
    if devs
        .iter()
        .any(|x| x.vni == cfg.vni && x.port.mac_addr() == cfg.guest_mac)
    {
        return Err(OpteError::MacExists {
            port: req.xde_devname.clone(),
            vni: cfg.vni,
            mac: cfg.guest_mac,
        });
    }

    // If this is the first guest in this VPC, then create a new
    // mapping for said VPC. Otherwise, pull the existing one.
    //
    // We need to insert mappings for both IPv4 and IPv6 addresses, should the
    // guest have them. They should return the same `Virt2Phys` mapping, since
    // they're mapping both IP addresses to the same host.
    let phys_net =
        PhysNet { ether: cfg.guest_mac, ip: cfg.phys_ip, vni: cfg.vni };
    let port_v2p = match cfg.ip_cfg {
        IpCfg::Ipv4(ref ipv4) => {
            state.vpc_map.add(IpAddr::Ip4(ipv4.private_ip), phys_net)
        }
        IpCfg::Ipv6(ref ipv6) => {
            state.vpc_map.add(IpAddr::Ip6(ipv6.private_ip), phys_net)
        }
        IpCfg::DualStack { ref ipv4, ref ipv6 } => {
            state.vpc_map.add(IpAddr::Ip4(ipv4.private_ip), phys_net);
            state.vpc_map.add(IpAddr::Ip6(ipv6.private_ip), phys_net)
        }
    };

    let port = new_port(
        req.xde_devname.clone(),
        &cfg,
        state.vpc_map.clone(),
        port_v2p.clone(),
        state.v2b.clone(),
        state.ectx.clone(),
        &req.dhcp,
    )?;

    let port_periodic = Periodic::new(
        port.name_cstr().clone(),
        expire_periodic,
        Box::new(port.clone()),
        ONE_SECOND,
    );

    let mut xde = Box::new(XdeDev {
        devname: req.xde_devname.clone(),
        linkid: req.linkid,
        mh: ptr::null_mut(),
        link_state: mac::link_state_t::Down,
        port,
        port_periodic,
        port_v2p,
        vni: cfg.vni,
        vpc_cfg: cfg,
        passthrough: req.passthrough,
        u1: underlay.u1.clone(),
        u2: underlay.u2.clone(),
    });
    drop(underlay_);

    // set up upper mac
    let Some(mreg) = (unsafe { mac::mac_alloc(MAC_VERSION as u32).as_mut() })
    else {
        return Err(OpteError::System {
            errno: ENOMEM,
            msg: "failed to alloc mac".to_string(),
        });
    };

    mreg.m_type_ident = MAC_PLUGIN_IDENT_ETHER;
    mreg.m_driver = xde.as_mut() as *mut XdeDev as *mut c_void;
    mreg.m_dst_addr = core::ptr::null_mut();
    mreg.m_pdata = core::ptr::null_mut();
    mreg.m_pdata_size = 0;
    mreg.m_priv_props = core::ptr::null_mut();
    mreg.m_instance = c_uint::MAX; // let mac handle this
    mreg.m_min_sdu = 1;
    mreg.m_max_sdu = 1500; // TODO hardcode
    mreg.m_multicast_sdu = 0;
    mreg.m_margin = sys::VLAN_TAGSZ;
    mreg.m_v12n = mac::MAC_VIRT_NONE as u32;

    unsafe {
        mreg.m_dip = xde_dip;
        mreg.m_callbacks = &mut xde_mac_callbacks;
    }

    // TODO Total hack to allow a VNIC atop of xde to have the guest's
    // MAC address. The VNIC **NEEDS** to have the guest's MAC address
    // or else none of the ethernet rule predicates will match.
    //
    // The real answer is to stop putting VNICs atop xde. The xde
    // device needs to sit in the place where a VNIC would usually go.
    mreg.m_src_addr = EtherAddr::from([0xA8, 0x40, 0x25, 0x77, 0x77, 0x77])
        .to_bytes()
        .as_mut_ptr();

    let reg_res = unsafe {
        mac::mac_register(mreg as *mut mac::mac_register_t, &mut xde.mh)
    };
    match reg_res {
        0 => {}
        err => {
            unsafe { mac::mac_free(mreg) };
            return Err(OpteError::System {
                errno: err,
                msg: "fail to register mac provider".to_string(),
            });
        }
    }

    unsafe { mac::mac_free(mreg) };

    // setup dls
    match unsafe { dls::dls_devnet_create(xde.mh, req.linkid, 0) } {
        0 => {}
        err => {
            unsafe {
                mac::mac_unregister(xde.mh);
            }
            return Err(OpteError::System {
                errno: err,
                msg: "failed to create DLS devnet".to_string(),
            });
        }
    }

    xde.link_state = mac::link_state_t::Up;
    unsafe {
        mac::mac_link_update(xde.mh, xde.link_state);
        mac::mac_tx_update(xde.mh);
    }

    devs.push(xde);
    Ok(NoResp::default())
}

#[no_mangle]
fn delete_xde(req: &DeleteXdeReq) -> Result<NoResp, OpteError> {
    let state = get_xde_state();
    let mut devs = unsafe { xde_devs.write() };
    let index = match devs.iter().position(|x| x.devname == req.xde_devname) {
        Some(index) => index,
        None => return Err(OpteError::PortNotFound(req.xde_devname.clone())),
    };
    let xde = &mut devs[index];

    // Destroy DLS devnet device.
    let ret = unsafe {
        let mut tmpid = xde.linkid;
        dls::dls_devnet_destroy(xde.mh, &mut tmpid, boolean_t::B_TRUE)
    };

    match ret {
        0 => {}
        err => {
            return Err(OpteError::System {
                errno: err,
                msg: format!("failed to destroy DLS devnet: {}", err),
            });
        }
    }

    // Unregister this xde's mac handle.
    match unsafe { mac::mac_unregister(xde.mh) } {
        0 => {}
        err => {
            match unsafe { dls::dls_devnet_create(xde.mh, xde.linkid, 0) } {
                0 => {}
                err => {
                    warn!("failed to recreate DLS devnet entry: {}", err);
                }
            };
            return Err(OpteError::System {
                errno: err,
                msg: format!("failed to unregister mac: {}", err),
            });
        }
    }

    // Remove the VPC mappings for this port.
    let cfg = &xde.vpc_cfg;
    let phys_net =
        PhysNet { ether: cfg.guest_mac, ip: cfg.phys_ip, vni: cfg.vni };
    match cfg.ip_cfg {
        IpCfg::Ipv4(ref ipv4) => {
            state.vpc_map.del(&IpAddr::Ip4(ipv4.private_ip), &phys_net)
        }
        IpCfg::Ipv6(ref ipv6) => {
            state.vpc_map.del(&IpAddr::Ip6(ipv6.private_ip), &phys_net)
        }
        IpCfg::DualStack { ref ipv4, ref ipv6 } => {
            state.vpc_map.del(&IpAddr::Ip4(ipv4.private_ip), &phys_net);
            state.vpc_map.del(&IpAddr::Ip6(ipv6.private_ip), &phys_net)
        }
    };

    // Remove the xde device entry.
    devs.remove(index);
    Ok(NoResp::default())
}

#[no_mangle]
fn set_xde_underlay(req: &SetXdeUnderlayReq) -> Result<NoResp, OpteError> {
    let state = get_xde_state();
    let mut underlay = state.underlay.lock();
    if underlay.is_some() {
        return Err(OpteError::System {
            errno: EEXIST,
            msg: "underlay already initialized".into(),
        });
    }
    *underlay = Some(unsafe {
        init_underlay_ingress_handlers(req.u1.clone(), req.u2.clone())?
    });

    Ok(NoResp::default())
}

const IOCTL_SZ: usize = core::mem::size_of::<OpteCmdIoctl>();

#[no_mangle]
unsafe extern "C" fn xde_getinfo(
    dip: *mut dev_info,
    cmd: ddi_info_cmd_t,
    arg: *mut c_void,
    resultp: *mut *mut c_void,
) -> c_int {
    if xde_dip.is_null() {
        return DDI_FAILURE;
    }

    let minor = match cmd {
        ddi_info_cmd_t::DDI_INFO_DEVT2DEVINFO
        | ddi_info_cmd_t::DDI_INFO_DEVT2INSTANCE => getminor(arg as dev_t),
        // We call into `mac_getinfo` here rather than just fail
        // with `DDI_FAILURE` to let it handle if ever there's a new
        // `ddi_info_cmd_t` variant.
        _ => return mac_getinfo(dip, cmd, arg, resultp),
    };

    // If this isn't one of our private minors,
    // let the GLDv3 framework handle it.
    if minor < mac_private_minor() {
        return mac_getinfo(dip, cmd, arg, resultp);
    }

    // We currently only expose a single minor node,
    // bail on anything else.
    if minor != XDE_CTL_MINOR {
        return DDI_FAILURE;
    }

    match cmd {
        ddi_info_cmd_t::DDI_INFO_DEVT2DEVINFO => {
            *resultp = xde_dip.cast();
            DDI_SUCCESS
        }
        ddi_info_cmd_t::DDI_INFO_DEVT2INSTANCE => {
            *resultp = ddi_get_instance(xde_dip) as _;
            DDI_SUCCESS
        }
        _ => DDI_FAILURE,
    }
}

#[no_mangle]
unsafe extern "C" fn xde_attach(
    dip: *mut dev_info,
    cmd: ddi_attach_cmd_t,
) -> c_int {
    match cmd {
        ddi_attach_cmd_t::DDI_RESUME => return DDI_SUCCESS,
        ddi_attach_cmd_t::DDI_ATTACH => {}
        _ => return DDI_FAILURE,
    }

    assert!(xde_dip.is_null());

    // We need to share the minor number space with the GLDv3 framework.
    // We'll use the first private minor number for our control device.
    XDE_CTL_MINOR = mac_private_minor();

    // Create xde control device
    match ddi_create_minor_node(
        dip,
        XDE_CTL_STR,
        S_IFCHR,
        XDE_CTL_MINOR,
        DDI_PSEUDO,
        0,
    ) {
        0 => {}
        err => {
            warn!("failed to create xde control device: {err}");
            return DDI_FAILURE;
        }
    }

    xde_dip = dip;

    let state = Box::new(XdeState::new());
    ddi_set_driver_private(xde_dip, Box::into_raw(state) as *mut c_void);

    ddi_report_dev(xde_dip);

    DDI_SUCCESS
}

/// Setup underlay port atop the given link.
fn create_underlay_port(
    link_name: String,
    mc_name: &str,
) -> Result<xde_underlay_port, OpteError> {
    // Grab mac handle for underlying link
    let mh = MacHandle::open_by_link_name(&link_name).map(Arc::new).map_err(
        |e| OpteError::System {
            errno: EFAULT,
            msg: format!("failed to open link {link_name} for underlay: {e}"),
        },
    )?;

    // Get a mac client handle as well.
    //
    let oflags = MacOpenFlags::NONE;
    let mch = MacClientHandle::open(&mh, Some(mc_name), oflags, 0)
        .map(Arc::new)
        .map_err(|e| OpteError::System {
            errno: EFAULT,
            msg: format!("mac_client_open failed for {link_name}: {e}"),
        })?;

    // Setup promiscuous callback to receive all packets on this link.
    //
    // We specify `MAC_PROMISC_FLAGS_NO_TX_LOOP` here to skip receiving copies
    // of outgoing packets we sent ourselves.
    let mph = mch
        .add_promisc(
            mac::mac_client_promisc_type_t::MAC_CLIENT_PROMISC_ALL,
            xde_rx,
            mac::MAC_PROMISC_FLAGS_NO_TX_LOOP,
        )
        .map_err(|e| OpteError::System {
            errno: EFAULT,
            msg: format!("mac_promisc_add failed for {link_name}: {e}"),
        })?;

    // Set up a unicast callback. The MAC address here is a sentinel value with
    // nothing real behind it. This is why we picked the zero value in the Oxide
    // OUI space for virtual MACs. The reason this is being done is that illumos
    // requires that if there is a single mac client on a link, that client must
    // have an L2 address. This was not caught until recently, because this is
    // only enforced as a debug assert in the kernel.
    let mac = EtherAddr::from([0xa8, 0x40, 0x25, 0xff, 0x00, 0x00]);
    let muh = mch.add_unicast(mac).map_err(|e| OpteError::System {
        errno: EFAULT,
        msg: format!("mac_unicast_add failed for {link_name}: {e}"),
    })?;

    Ok(xde_underlay_port {
        name: link_name,
        mac: mh.get_mac_addr(),
        mh,
        mch,
        mph,
        muh,
    })
}

#[no_mangle]
unsafe fn init_underlay_ingress_handlers(
    u1_name: String,
    u2_name: String,
) -> Result<UnderlayState, OpteError> {
    let u1 = Arc::new(create_underlay_port(u1_name, "xdeu0")?);
    let u2 = Arc::new(create_underlay_port(u2_name, "xdeu1")?);
    Ok(UnderlayState { u1, u2 })
}

#[no_mangle]
unsafe fn driver_prop_exists(dip: *mut dev_info, pname: &str) -> bool {
    let name = match CString::new(pname) {
        Ok(s) => s,
        Err(e) => {
            warn!("bad driver prop string name: {}: {:?}", pname, e);
            return false;
        }
    };

    let ret = ddi_prop_exists(
        DDI_DEV_T_ANY,
        dip,
        DDI_PROP_DONTPASS,
        name.as_ptr() as *const c_char,
    );

    ret == 1
}

#[no_mangle]
unsafe fn get_driver_prop_bool(
    dip: *mut dev_info,
    pname: &str,
) -> Option<bool> {
    let name = match CString::new(pname) {
        Ok(s) => s,
        Err(e) => {
            warn!("bad driver prop string name: {}: {:?}", pname, e);
            return None;
        }
    };

    let ret = ddi_prop_get_int(
        DDI_DEV_T_ANY,
        dip,
        DDI_PROP_DONTPASS,
        name.as_ptr() as *const c_char,
        99,
    );

    // Technically, the system could also return DDI_PROP_NOT_FOUND,
    // which indicates the property cannot be decoded as an int.
    // However, DDI_PROP_NOT_FOUND has a value of 1, which is totally
    // broken given that 1 is a perfectly reasonable value for someone
    // to want to use for their property. This means that from the
    // perspective of the driver there is no way to differentiate
    // between a true value of 1 and the case where the user entered
    // gibberish. In this case we treat gibberish as true.
    if ret == 99 {
        warn!("driver prop {} not found", pname);
        return None;
    }

    Some(ret == 1)
}

#[no_mangle]
unsafe fn get_driver_prop_string(
    dip: *mut dev_info,
    pname: &str,
) -> Option<String> {
    let name = match CString::new(pname) {
        Ok(s) => s,
        Err(e) => {
            warn!("bad driver prop string name: {}: {:?}", pname, e);
            return None;
        }
    };

    let mut value: *const c_char = ptr::null();
    let ret = ddi_prop_lookup_string(
        DDI_DEV_T_ANY,
        dip,
        DDI_PROP_DONTPASS,
        name.as_ptr() as *const c_char,
        &mut value,
    );
    if ret != DDI_PROP_SUCCESS {
        warn!("failed to get driver property {}", pname);
        return None;
    }
    let s = CStr::from_ptr(value);
    let s = match s.to_str() {
        Ok(s) => s,
        Err(e) => {
            warn!(
                "failed to create string from property value for {}: {:?}",
                pname, e
            );
            return None;
        }
    };
    Some(s.into())
}

#[no_mangle]
unsafe extern "C" fn xde_detach(
    _dip: *mut dev_info,
    cmd: ddi_detach_cmd_t,
) -> c_int {
    assert!(!xde_dip.is_null());

    match cmd {
        ddi_detach_cmd_t::DDI_DETACH => {}
        _ => return DDI_FAILURE,
    }

    if xde_devs.read().len() > 0 {
        warn!("failed to detach: outstanding ports");
        return DDI_FAILURE;
    }

    let rstate = ddi_get_driver_private(xde_dip);
    assert!(!rstate.is_null());
    let state = Box::from_raw(rstate as *mut XdeState);
    let underlay = state.underlay.into_inner();

    if let Some(underlay) = underlay {
        // There shouldn't be anymore refs to the underlay given we checked for
        // 0 ports above.
        let Ok(u1) = Arc::try_unwrap(underlay.u1) else {
            warn!("failed to detach: underlay u1 has outstanding refs");
            return DDI_FAILURE;
        };
        let Ok(u2) = Arc::try_unwrap(underlay.u2) else {
            warn!("failed to detach: underlay u2 has outstanding refs");
            return DDI_FAILURE;
        };

        for u in [u1, u2] {
            // Clear all Rx paths
            u.mch.clear_rx();

            // We have a chain of refs here:
            //  1. `MacPromiscHandle` holds a ref to `MacClientHandle`, and
            //  2. `MacUnicastHandle` holds a ref to `MacClientHandle`, and
            //  3. `MacClientHandle` holds a ref to `MacHandle`.
            // We explicitly drop them in order here to ensure there are no
            // outstanding refs.

            // 1. Remove promisc and unicast callbacks
            drop(u.mph);
            drop(u.muh);

            // 2. Remove MAC client handle
            if Arc::strong_count(&u.mch) > 1 {
                warn!(
                    "underlay {} has outstanding mac client handle refs",
                    u.name
                );
                return DDI_FAILURE;
            }
            drop(u.mch);

            // Finally, we can cleanup the MAC handle for this underlay
            if Arc::strong_count(&u.mh) > 1 {
                warn!("underlay {} has outstanding mac handle refs", u.name);
                return DDI_FAILURE;
            }
            drop(u.mh);
        }
    }

    // Remove control device
    ddi_remove_minor_node(xde_dip, XDE_STR);

    xde_dip = ptr::null_mut();
    DDI_SUCCESS
}

#[no_mangle]
static mut xde_cb_ops: cb_ops = cb_ops {
    cb_open: xde_open,
    cb_close: xde_close,
    cb_strategy: nodev,
    cb_print: nodev,
    cb_dump: nodev,
    cb_read: nodev_read,
    cb_write: nodev_write,
    cb_ioctl: xde_ioctl,
    cb_devmap: nodev,
    cb_mmap: nodev,
    cb_segmap: nodev,
    cb_chpoll: nochpoll,
    cb_prop_op: ddi_prop_op,
    cb_str: ptr::null_mut::<c_void>() as *mut streamtab,
    cb_flag: D_MP,
    cb_rev: CB_REV,
    cb_aread: nodev,
    cb_awrite: nodev,
};

#[no_mangle]
static mut xde_devops: dev_ops = dev_ops {
    devo_rev: DEVO_REV,
    devo_refcnt: 0,
    devo_getinfo: xde_getinfo,
    devo_identify: nulldev_identify,
    devo_probe: nulldev_probe,
    devo_attach: xde_attach,
    devo_detach: xde_detach,
    devo_reset: nodev_reset,
    // Safety: Yes, this is a mutable static. No, there is no race as
    // it's mutated only during `_init()`. Yes, it needs to be mutable
    // to allow `dld_init_ops()` to set `cb_str`.
    devo_cb_ops: unsafe { &xde_cb_ops },
    devo_bus_ops: 0 as *const bus_ops,
    devo_power: nodev_power,
    devo_quiesce: ddi_quiesce_not_needed,
};

#[no_mangle]
static xde_modldrv: modldrv = unsafe {
    modldrv {
        drv_modops: &mod_driverops,
        drv_linkinfo: XDE_STR,
        drv_dev_ops: &xde_devops,
    }
};

#[no_mangle]
static xde_linkage: modlinkage = modlinkage {
    ml_rev: MODREV_1,
    ml_linkage: [
        (&xde_modldrv as *const modldrv).cast(),
        ptr::null(),
        ptr::null(),
        ptr::null(),
        ptr::null(),
        ptr::null(),
        ptr::null(),
    ],
};

#[no_mangle]
static mut xde_mac_callbacks: mac::mac_callbacks_t = mac::mac_callbacks_t {
    mc_callbacks: (mac::MC_GETCAPAB | mac::MC_PROPERTIES) as c_uint,
    mc_reserved: core::ptr::null_mut(),
    mc_getstat: xde_mc_getstat,
    mc_start: xde_mc_start,
    mc_stop: xde_mc_stop,
    mc_setpromisc: xde_mc_setpromisc,
    mc_multicst: xde_mc_multicst,
    mc_unicst: Some(xde_mc_unicst),
    mc_tx: Some(xde_mc_tx),
    mc_ioctl: None,
    mc_getcapab: Some(xde_mc_getcapab),
    mc_open: None,
    mc_close: None,
    mc_getprop: Some(xde_mc_getprop),
    mc_setprop: Some(xde_mc_setprop),
    mc_propinfo: Some(xde_mc_propinfo),
};

#[no_mangle]
unsafe extern "C" fn xde_mc_getstat(
    _arg: *mut c_void,
    _stat: c_uint,
    _val: *mut u64,
) -> c_int {
    ENOTSUP
}

// The mac framework calls this when the first client has opened the
// xde device. From ths point on we know that this port is in use and
// remains in use until `xde_mc_stop()` is called.
#[no_mangle]
unsafe extern "C" fn xde_mc_start(arg: *mut c_void) -> c_int {
    let dev = arg as *mut XdeDev;
    (*dev).port.start();
    0
}

// The mac framework calls this when the last client closes its handle
// to the device. At this point we know the port is no longer in use.
#[no_mangle]
unsafe extern "C" fn xde_mc_stop(arg: *mut c_void) {
    let dev = arg as *mut XdeDev;
    (*dev).port.reset();
}

#[no_mangle]
unsafe extern "C" fn xde_mc_setpromisc(
    _arg: *mut c_void,
    _val: boolean_t,
) -> c_int {
    0
}

#[no_mangle]
unsafe extern "C" fn xde_mc_multicst(
    _arg: *mut c_void,
    _add: boolean_t,
    _addrp: *const u8,
) -> c_int {
    ENOTSUP
}

#[no_mangle]
unsafe extern "C" fn xde_mc_unicst(
    arg: *mut c_void,
    macaddr: *const u8,
) -> c_int {
    let dev = arg as *mut XdeDev;
    (*dev)
        .port
        .mac_addr()
        .bytes()
        .copy_from_slice(core::slice::from_raw_parts(macaddr, 6));
    0
}

fn guest_loopback_probe(pkt: &Packet<Parsed>, src: &XdeDev, dst: &XdeDev) {
    unsafe {
        __dtrace_probe_guest__loopback(
            pkt.mblk_addr(),
            pkt.flow(),
            src.port.name_cstr().as_ptr() as uintptr_t,
            dst.port.name_cstr().as_ptr() as uintptr_t,
        )
    };
}

#[no_mangle]
fn guest_loopback(
    src_dev: &XdeDev,
    mut pkt: Packet<Parsed>,
    vni: Vni,
) -> *mut mblk_t {
    use Direction::*;
    let ether_dst = pkt.meta().inner.ether.dst;
    let devs = unsafe { xde_devs.read() };
    let maybe_dest_dev =
        devs.iter().find(|x| x.vni == vni && x.port.mac_addr() == ether_dst);

    match maybe_dest_dev {
        Some(dest_dev) => {
            guest_loopback_probe(&pkt, src_dev, dest_dev);

            // We have found a matching Port on this host; "loop back"
            // the packet into the inbound processing path of the
            // destination Port.
            match dest_dev.port.process(In, &mut pkt, ActionMeta::new()) {
                Ok(ProcessResult::Modified) => {
                    unsafe {
                        mac::mac_rx(
                            dest_dev.mh,
                            ptr::null_mut(),
                            pkt.unwrap_mblk(),
                        )
                    };
                }

                Ok(ProcessResult::Drop { reason }) => {
                    opte::engine::dbg!("loopback rx drop: {:?}", reason);
                }

                Ok(ProcessResult::Hairpin(_hppkt)) => {
                    // There should be no reason for an loopback
                    // inbound packet to generate a hairpin response
                    // from the destination port.
                    opte::engine::dbg!("unexpected loopback rx hairpin");
                }

                Ok(ProcessResult::Bypass) => {
                    opte::engine::dbg!("loopback rx bypass");
                    unsafe {
                        mac::mac_rx(
                            dest_dev.mh,
                            ptr::null_mut(),
                            pkt.unwrap_mblk(),
                        )
                    };
                }

                Err(e) => {
                    opte::engine::dbg!(
                        "loopback port process error: {} -> {} {:?}",
                        src_dev.port.name(),
                        dest_dev.port.name(),
                        e
                    );
                }
            }
        }

        None => {
            opte::engine::dbg!(
                "underlay dest is same as src but the Port was not found \
                 vni = {}, mac = {}",
                vni.as_u32(),
                ether_dst
            );
        }
    }

    ptr::null_mut()
}

#[no_mangle]
unsafe extern "C" fn xde_mc_tx(
    arg: *mut c_void,
    mp_chain: *mut mblk_t,
) -> *mut mblk_t {
    // The device must be started before we can transmit.
    let src_dev = &*(arg as *mut XdeDev);

    // ================================================================
    // IMPORTANT: PacketChain now takes ownership of mp_chain, and each
    // Packet takes ownership of an mblk_t from mp_chain. When these
    // structs are dropped, so are any contained packets at those pointers.
    // Be careful with any calls involving mblk_t pointers (or their
    // uintptr_t numeric forms) after this point. They should only be calls
    // that read (i.e., SDT arguments), nothing that writes or frees. But
    // really you should think of mp_chain as &mut and avoid any reference
    // to it past this point. Ownership is taken back by calling
    // Packet/PacketChain::unwrap_mblk().
    //
    // XXX We may use Packet types with non-'static lifetimes in future.
    //     We *will* still need to remain careful here and `xde_rx` as
    //     pointers are `Copy`.
    // ================================================================
    __dtrace_probe_tx(mp_chain as uintptr_t);
    let Ok(mut chain) = PacketChain::new(mp_chain) else {
        bad_packet_probe(
            Some(src_dev.port.name_cstr()),
            Direction::Out,
            mp_chain as uintptr_t,
            c"rx'd packet chain from guest was null",
        );
        return ptr::null_mut();
    };

    // TODO: In future we may want to batch packets for further tx
    // by the mch they're being targeted to. E.g., either build a list
    // of chains (u1, u2, port0, port1, ...), or hold tx until another
    // packet breaks the run targeting the same dest.
    while let Some(pkt) = chain.next() {
        xde_mc_tx_one(src_dev, pkt);
    }

    ptr::null_mut()
}

#[inline]
unsafe fn xde_mc_tx_one(
    src_dev: &XdeDev,
    pkt: Packet<Initialized>,
) -> *mut mblk_t {
    let parser = src_dev.port.network().parser();
    let mblk_addr = pkt.mblk_addr();
    let mut pkt = match pkt.parse(Direction::Out, parser) {
        Ok(pkt) => pkt,
        Err(e) => {
            // TODO Add bad packet stat.
            //
            // NOTE: We are using the individual mblk_t as read only
            // here to get the pointer value so that the DTrace consumer
            // can examine the packet on failure.
            opte::engine::dbg!("Rx bad packet: {:?}", e);
            bad_packet_parse_probe(
                Some(src_dev.port.name_cstr()),
                Direction::Out,
                mblk_addr,
                &e.into(),
            );
            return ptr::null_mut();
        }
    };

    // Choose u1 as a starting point. This may be changed in the next_hop
    // function when we are actually able to determine what interface should be
    // used.
    let mch = &src_dev.u1.mch;
    let hint = 0;

    // Send straight to underlay in passthrough mode.
    if src_dev.passthrough {
        // TODO We need to deal with flow control. This could actually
        // get weird, this is the first provider to use mac_tx(). Is
        // there something we can learn from aggr here? I need to
        // refresh my memory on all of this.
        //
        // TODO Is there way to set mac_tx to must use result?
        mch.tx_drop_on_no_desc(pkt, hint, MacTxFlags::empty());
        return ptr::null_mut();
    }

    let port = &src_dev.port;

    // The port processing code will fire a probe that describes what
    // action was taken -- there should be no need to add probes or
    // prints here.
    let res = port.process(Direction::Out, &mut pkt, ActionMeta::new());
    match res {
        Ok(ProcessResult::Modified) => {
            let meta = pkt.meta();

            // If the outer IPv6 destination is the same as the
            // source, then we need to loop the packet inbound to the
            // guest on this same host.
            let ip = match meta.outer.ip {
                Some(v) => v,
                None => {
                    // XXX add SDT probe
                    // XXX add stat
                    opte::engine::dbg!("no outer ip header, dropping");
                    return ptr::null_mut();
                }
            };

            let ip6 = match ip.ip6() {
                Some(v) => v,
                None => {
                    opte::engine::dbg!("outer IP header is not v6, dropping");
                    return ptr::null_mut();
                }
            };

            let vni = match meta.outer.encap {
                Some(EncapMeta::Geneve(geneve)) => geneve.vni,
                None => {
                    // XXX add SDT probe
                    // XXX add stat
                    opte::engine::dbg!("no geneve header, dropping");
                    return ptr::null_mut();
                }
            };

            if ip6.dst == ip6.src {
                return guest_loopback(src_dev, pkt, vni);
            }

            // Currently the overlay layer leaves the outer frame
            // destination and source zero'd. Ask IRE for the route
            // associated with the underlay destination. Then ask NCE
            // for the mac associated with the IRE nexthop to fill in
            // the outer frame of the packet. Also return the underlay
            // device associated with the nexthop
            let (src, dst, underlay_dev) =
                next_hop(&ip6.dst, src_dev, meta.l4_hash());

            // Get a pointer to the beginning of the outer frame and
            // fill in the dst/src addresses before sending out the
            // device.
            let mblk = pkt.unwrap_mblk();
            let rptr = (*mblk).b_rptr;
            ptr::copy(dst.as_ptr(), rptr, 6);
            ptr::copy(src.as_ptr(), rptr.add(6), 6);
            // Unwrap: We know the packet is good because we just
            // unwrapped it above.
            let new_pkt = Packet::<Initialized>::wrap_mblk(mblk).unwrap();
            underlay_dev.mch.tx_drop_on_no_desc(
                new_pkt,
                hint,
                MacTxFlags::empty(),
            );
        }

        Ok(ProcessResult::Drop { .. }) => {
            return ptr::null_mut();
        }

        Ok(ProcessResult::Hairpin(hpkt)) => {
            mac::mac_rx(src_dev.mh, ptr::null_mut(), hpkt.unwrap_mblk());
        }

        Ok(ProcessResult::Bypass) => {
            mch.tx_drop_on_no_desc(pkt, hint, MacTxFlags::empty());
        }

        Err(_) => {}
    }

    // On return the Packet is dropped and its underlying mblk
    // segments are freed.
    ptr::null_mut()
}

/// This is a generic wrapper for references that should be dropped once not in
/// use.
struct DropRef<DropFn, Arg>
where
    DropFn: Fn(*mut Arg),
{
    /// A function to drop the reference.
    func: DropFn,
    /// The reference pointer.
    arg: *mut Arg,
}

impl<DropFn, Arg> DropRef<DropFn, Arg>
where
    DropFn: Fn(*mut Arg),
{
    /// Create a new `DropRef` for the provided reference argument. When this
    /// object is dropped, the provided `func` will be called.
    fn new(func: DropFn, arg: *mut Arg) -> Self {
        Self { func, arg }
    }

    /// Return a pointer to the underlying reference.
    fn inner(&self) -> *mut Arg {
        self.arg
    }
}

impl<DropFn, Arg> Drop for DropRef<DropFn, Arg>
where
    DropFn: Fn(*mut Arg),
{
    /// Call the cleanup function on the reference argument when we are dropped.
    fn drop(&mut self) {
        if !self.arg.is_null() {
            (self.func)(self.arg);
        }
    }
}

// The following are wrappers for reference drop functions used in XDE.

fn ire_refrele(ire: *mut ip::ire_t) {
    unsafe { ip::ire_refrele(ire) }
}

fn nce_refrele(ire: *mut ip::nce_t) {
    unsafe { ip::nce_refrele(ire) }
}

fn netstack_rele(ns: *mut ip::netstack_t) {
    unsafe { ip::netstack_rele(ns) }
}

// At this point the core engine of OPTE has delivered a Geneve
// encapsulated guest Ethernet Frame (also simply referred to as "the
// packet") to xde to be sent to the specific outer IPv6 destination
// address. This packet includes the outer Ethernet Frame as well;
// however, the outer frame's destination and source addresses are set
// to zero. It is the job of this function to determine what those
// values should be.
//
// Adjacent to xde is the native IPv6 stack along with its routing
// table. This table is routinely updated to indicate the best path to
// any given IPv6 destination that may be specified in the outer IP
// header. As xde is not utilizing the native IPv6 stack to send out
// the packet, but rather is handing it directly to the mac module, it
// must somehow query the native routing table to determine which port
// this packet should egress and fill in the outer frame accordingly.
// This query is done via a private interface which allows a kernel
// module outside of IP to query the routing table.
//
// This process happens in a sequence of steps described below.
//
// 1. With an IPv6 destination in hand we need to determine the next
//    hop, also known as the gateway, for this address. That is, of
//    our neighbors (in this case one of the two switches, which are
//    also acting as routers), who should we forward this packet to in
//    order for it to arrive at its destination? We get this
//    information from the routing table, which contains Internet
//    Routing Entries, or IREs. Specifically, we query the native IPv6
//    routing table using the kernel function
//    `ire_ftable_lookup_simple_v6()`. This function returns an
//    `ire_t`, which includes the member `ire_u`, which contains the
//    address of the gateway as `ire6_gateway_addr`.
//
// 2. We have the gateway IPv6 address; but in the world of the Oxide
//    Network that is not enough to deliver the packet. In the Oxide
//    Network the router (switch) is not a member of the host's
//    network. Instead, we rely on link-local addresses to reach the
//    switches. The lookup in step (1) gave us that link-local address
//    of the gateway; now we need to figure out how to reach it. That
//    requires consulting the routing table a second time: this time
//    to find the IRE for the gateway's link-local address.
//
// 3. The IRE of the link-local address from step (2) allows us to
//    determine which interface this traffic should traverse.
//    Specifically it gives us access to the `ill_t` of the gateway's
//    link-local address. This structure contains the IP Lower Level
//    information. In particular it contains the `ill_phys_addr`
//    which gives us the source MAC address for our outer frame.
//
// 4. The final piece of information to obtain is the destination MAC
//    address. We have the link-local address of the switch port we
//    want to send to. To get the MAC address of this port it must
//    first be assumed that the host and its connected switches have
//    performed NDP in order to learn each other's IPv6 addresses and
//    corresponding MAC addresses. With that information in hand it is
//    a matter of querying the kernel's Neighbor Cache Entry Table
//    (NCE) for the mapping that belongs to our gateway's link-local
//    address. This is done via the `nce_lookup_v6()` kernel function.
//
// With those four steps we have obtained the source and destination
// MAC addresses and the packet can be sent to mac to be delivered to
// the underlying NIC. However, the careful reader may find themselves
// confused about how step (1) actually works.
//
//   If step (1) always returns a single gateway, then how do we
//   actually utilize both NICs/switches?
//
// This is where a bit of knowledge about routing tables comes into
// play along with our very own Delay Driven Multipath in-rack routing
// protocol. You might imagine the IPv6 routing table on an Oxide Sled
// looking something like this.
//
// Destination/Mask             Gateway                 Flags  If
// ----------------          -------------------------  ----- ---------
// default                   fe80::<sc1_p5>             UG     cxgbe0
// default                   fe80::<sc1_p6>             UG     cxgbe1
// fe80::/10                 fe80::<sc1_p5>             U      cxgbe0
// fe80::/10                 fe80::<sc1_p6>             U      cxgbe1
// fd00:<rack1_sled1>::/64   fe80::<sc1_p5>             U      cxgbe0
// fd00:<rack1_sled1>::/64   fe80::<sc1_p6>             U      cxgbe1
//
// Let's say this host (sled1) wants to send a packet to sled2. Our
// sled1 host lives on network `fd00:<rack1_sled1>::/64` while our
// sled2 host lives on `fd00:<rack1_seld2>::/64` -- the key point
// being they are two different networks and thus must be routed to
// talk to each other. For sled1 to send this packet it will attempt
// to look up destination `fd00:<rack1_sled2>::7777` (in this case
// `7777` is the IP of sled2) in the routing table above. The routing
// table will then perform a longest prefix match against the
// `Destination` field for all entries: the longest prefix that
// matches wins and that entry is returned. However, in this case, no
// destinations match except for the `default` ones. When more than
// one entry matches it is left to the system to decide which one to
// return; typically this just means the first one that matches. But
// not for us! This is where DDM comes into play.
//
// Let's reimagine the routing table again, this time with a
// probability added to each gateway entry.
//
// Destination/Mask             Gateway                 Flags  If      P
// ----------------          -------------------------  ----- ------- ----
// default                   fe80::<sc1_p5>             UG     cxgbe0  0.70
// default                   fe80::<sc1_p6>             UG     cxgbe1  0.30
// fe80::/10                 fe80::<sc1_p5>             U      cxgbe0
// fe80::/10                 fe80::<sc1_p6>             U      cxgbe1
// fd00:<rack1_sled1>::/64   fe80::<sc1_p5>             U      cxgbe0
// fd00:<rack1_sled1>::/64   fe80::<sc1_p6>             U      cxgbe1
//
// With these P values added we now have a new option for deciding
// which IRE to return when faced with two matches: give each a
// probability of return based on their P value. In this case, for any
// given gateway IRE lookup, there would be a 70% chance
// `fe80::<sc1_p5>` is returned and a 30% chance `fe80::<sc1_p6>` is
// returned.
//
// But wait, what determines those P values? That's the job of DDM.
// The full story of what DDM is and how it works is outside the scope
// of this already long block comment; but suffice to say it monitors
// the flow of the network based on precise latency measurements and
// with that data constantly refines the P values of all the hosts's
// routing tables to bias new packets towards one path or another.
#[no_mangle]
fn next_hop<'a>(
    ip6_dst: &Ipv6Addr,
    ustate: &'a XdeDev,
    overlay_hash: Option<u32>,
) -> (EtherAddr, EtherAddr, &'a xde_underlay_port) {
    unsafe {
        // Use the GZ's routing table.
        let netstack =
            DropRef::new(netstack_rele, ip::netstack_find_by_zoneid(0));
        assert!(!netstack.inner().is_null());
        let ipst = (*netstack.inner()).netstack_u.nu_s.nu_ip;
        assert!(!ipst.is_null());

        let addr = ip::in6_addr_t {
            _S6_un: ip::in6_addr__bindgen_ty_1 { _S6_u8: ip6_dst.bytes() },
        };
        let xmit_hint = overlay_hash.unwrap_or(0);
        let mut generation_op = 0u32;

        let mut underlay_port = &*ustate.u1;

        // Step (1): Lookup the IRE for the destination. This is going
        // to return one of the default gateway entries.
        let ire = DropRef::new(
            ire_refrele,
            ip::ire_ftable_lookup_v6(
                &addr,
                ptr::null(),
                ptr::null(),
                0,
                ptr::null_mut(),
                sys::ALL_ZONES,
                ptr::null(),
                0,
                xmit_hint,
                ipst,
                &mut generation_op as *mut ip::uint_t,
            ),
        );

        // TODO If there is no entry should we return host
        // unreachable? I'm not sure since really the guest would map
        // that with its VPC network. That is, if a user saw host
        // unreachable they would be correct to think that their VPC
        // routing table is misconfigured, but in reality it would be
        // an underlay network issue. How do we convey this situation
        // to the user/operator?
        if ire.inner().is_null() {
            // Try without a pinned ill
            opte::engine::dbg!("no IRE for destination {:?}", ip6_dst);
            next_hop_probe(
                ip6_dst,
                None,
                EtherAddr::zero(),
                EtherAddr::zero(),
                b"no IRE for destination\0",
            );
            return (EtherAddr::zero(), EtherAddr::zero(), underlay_port);
        }
        let ill = (*ire.inner()).ire_ill;
        if ill.is_null() {
            opte::engine::dbg!("destination ILL is NULL for {:?}", ip6_dst);
            next_hop_probe(
                ip6_dst,
                None,
                EtherAddr::zero(),
                EtherAddr::zero(),
                b"destination ILL is NULL\0",
            );
            return (EtherAddr::zero(), EtherAddr::zero(), underlay_port);
        }

        // Step (2): Lookup the IRE for the gateway's link-local
        // address. This is going to return one of the `fe80::/10`
        // entries.
        let ireu = (*ire.inner()).ire_u;
        let gw = ireu.ire6_u.ire6_gateway_addr;
        let gw_ip6 = Ipv6Addr::from(&ireu.ire6_u.ire6_gateway_addr);

        // NOTE: specifying the ill is important here, because the gateway
        // address is going to be of the form fe80::<interface-id>. This means a
        // simple query that does not specify an ill could come back with any
        // route matching fe80::/10 over any interface. Since all interfaces
        // that have an IPv6 link-local address assigned have an associated
        // fe80::/10 route, we must restrict our search to the interface that
        // actually has a route to the desired (non-link-local) destination.
        let flags = ip::MATCH_IRE_ILL as i32;
        let gw_ire = DropRef::new(
            ire_refrele,
            ip::ire_ftable_lookup_v6(
                &gw,
                ptr::null(),
                ptr::null(),
                0,
                ill,
                sys::ALL_ZONES,
                ptr::null(),
                flags,
                xmit_hint,
                ipst,
                &mut generation_op as *mut ip::uint_t,
            ),
        );

        if gw_ire.inner().is_null() {
            opte::engine::dbg!("no IRE for gateway {:?}", gw_ip6);
            next_hop_probe(
                ip6_dst,
                Some(&gw_ip6),
                EtherAddr::zero(),
                EtherAddr::zero(),
                b"no IRE for gateway\0",
            );
            return (EtherAddr::zero(), EtherAddr::zero(), underlay_port);
        }

        // Step (3): Determine the source address of the outer frame
        // from the physical address of the IP Lower Layer object
        // member or the internet routing entry.
        let src = (*ill).ill_phys_addr;
        if src.is_null() {
            opte::engine::dbg!(
                "gateway ILL phys addr is NULL for {:?}",
                gw_ip6
            );
            next_hop_probe(
                ip6_dst,
                Some(&gw_ip6),
                EtherAddr::zero(),
                EtherAddr::zero(),
                b"gateway ILL phys addr is NULL\0",
            );
            return (EtherAddr::zero(), EtherAddr::zero(), underlay_port);
        }

        let src: [u8; 6] = alloc::slice::from_raw_parts(src, 6)
            .try_into()
            .expect("src mac from pointer");

        // Switch to the 2nd underlay device if we determine the source mac
        // belongs to that device.
        if src == ustate.u2.mac {
            underlay_port = &ustate.u2;
        }

        let src = EtherAddr::from(src);

        // Step (4): Determine the destination address of the outer
        // frame by retrieving the NCE entry for the gateway's
        // link-local address.
        let nce = DropRef::new(nce_refrele, ip::nce_lookup_v6(ill, &gw));
        if nce.inner().is_null() {
            opte::engine::dbg!("no NCE for gateway {:?}", gw_ip6);
            next_hop_probe(
                ip6_dst,
                Some(&gw_ip6),
                src,
                EtherAddr::zero(),
                b"no NCE for gateway\0",
            );
            return (EtherAddr::zero(), EtherAddr::zero(), underlay_port);
        }

        let nce_common = (*nce.inner()).nce_common;
        if nce_common.is_null() {
            opte::engine::dbg!("no NCE common for gateway {:?}", gw_ip6);
            next_hop_probe(
                ip6_dst,
                Some(&gw_ip6),
                src,
                EtherAddr::zero(),
                b"no NCE common for gateway\0",
            );
            return (EtherAddr::zero(), EtherAddr::zero(), underlay_port);
        }

        let mac = (*nce_common).ncec_lladdr;
        if mac.is_null() {
            opte::engine::dbg!("NCE MAC address is NULL {:?}", gw_ip6);
            next_hop_probe(
                ip6_dst,
                Some(&gw_ip6),
                src,
                EtherAddr::zero(),
                b"NCE MAC address if NULL for gateway\0",
            );
            return (EtherAddr::zero(), EtherAddr::zero(), underlay_port);
        }

        let maclen = (*nce_common).ncec_lladdr_length;
        assert!(maclen == 6);

        let dst: [u8; 6] = alloc::slice::from_raw_parts(mac, 6)
            .try_into()
            .expect("mac from pointer");
        let dst = EtherAddr::from(dst);

        next_hop_probe(ip6_dst, Some(&gw_ip6), src, dst, b"\0");

        (src, dst, underlay_port)
    }
}

#[no_mangle]
unsafe extern "C" fn xde_mc_getcapab(
    _arg: *mut c_void,
    _cap: mac::mac_capab_t,
    _capb_data: *mut c_void,
) -> boolean_t {
    boolean_t::B_FALSE
}

#[no_mangle]
unsafe extern "C" fn xde_mc_setprop(
    _arg: *mut c_void,
    _prop_name: *const c_char,
    _prop_num: mac::mac_prop_id_t,
    _prop_val_size: c_uint,
    _prop_val: *const c_void,
) -> c_int {
    ENOTSUP
}

#[no_mangle]
unsafe extern "C" fn xde_mc_getprop(
    _arg: *mut c_void,
    _prop_name: *const c_char,
    _prop_num: mac::mac_prop_id_t,
    _prop_val_size: c_uint,
    _prop_val: *mut c_void,
) -> c_int {
    ENOTSUP
}

#[no_mangle]
unsafe extern "C" fn xde_mc_propinfo(
    _arg: *mut c_void,
    _prop_name: *const c_char,
    _prop_num: mac::mac_prop_id_t,
    _prh: *mut mac::mac_prop_info_handle,
) {
}

#[no_mangle]
fn new_port(
    name: String,
    cfg: &VpcCfg,
    vpc_map: Arc<overlay::VpcMappings>,
    v2p: Arc<overlay::Virt2Phys>,
    v2b: Arc<overlay::Virt2Boundary>,
    ectx: Arc<ExecCtx>,
    dhcp_cfg: &DhcpCfg,
) -> Result<Arc<Port<VpcNetwork>>, OpteError> {
    let cfg = cfg.clone();
    let name_cstr = match CString::new(name.as_str()) {
        Ok(v) => v,
        Err(_) => return Err(OpteError::BadName),
    };

    let mut pb = PortBuilder::new(&name, name_cstr, cfg.guest_mac, ectx);
    firewall::setup(&mut pb, FW_FT_LIMIT)?;

    // Unwrap safety: we always have at least one FT entry, because we always
    // have at least one IP stack (v4 and/or v6).
    let nat_ft_limit = NonZeroU32::new(cfg.required_nat_space()).unwrap();

    // XXX some layers have no need for LFT, perhaps have two types
    // of Layer: one with, one without?
    gateway::setup(&pb, &cfg, vpc_map, FT_LIMIT_ONE, dhcp_cfg)?;
    router::setup(&pb, &cfg, FT_LIMIT_ONE)?;
    nat::setup(&mut pb, &cfg, nat_ft_limit)?;
    overlay::setup(&pb, &cfg, v2p, v2b, FT_LIMIT_ONE)?;

    // Set the overall unified flow and TCP flow table limits based on the total
    // configuration above, by taking the maximum of size of the individual
    // layer tables. Only the firewall and NAT layers are relevant here, since
    // the others have a size of at most 1 now.
    //
    // Safety: We're extracting the contained value in a `NonZeroU32` to
    // construct a new one, so the unwrap is safe.
    let limit =
        NonZeroU32::new(FW_FT_LIMIT.get().max(nat_ft_limit.get())).unwrap();
    let net = VpcNetwork { cfg };
    Ok(Arc::new(pb.create(net, limit, limit)?))
}

#[no_mangle]
unsafe extern "C" fn xde_rx(
    arg: *mut c_void,
    mrh: *mut mac::mac_resource_handle,
    mp_chain: *mut mblk_t,
    _is_loopback: boolean_t,
) {
    __dtrace_probe_rx(mp_chain as uintptr_t);

    // Safety: This arg comes from `Arc::from_ptr()` on the `MacClientHandle`
    // corresponding to the underlay port we're receiving on. Being
    // here in the callback means the `MacPromiscHandle` hasn't been
    // dropped yet and thus our `MacClientHandle` is also still valid.
    let mch_ptr = arg as *const MacClientHandle;
    Arc::increment_strong_count(mch_ptr);
    let mch: Arc<MacClientHandle> = Arc::from_raw(mch_ptr);

    let Ok(mut chain) = PacketChain::new(mp_chain) else {
        bad_packet_probe(
            None,
            Direction::Out,
            mp_chain as uintptr_t,
            c"rx'd packet chain was null",
        );
        return;
    };

    // TODO: In future we may want to batch packets for further tx
    // by the mch they're being targeted to. E.g., either build a list
    // of chains (port0, port1, ...), or hold tx until another
    // packet breaks the run targeting the same dest.
    while let Some(pkt) = chain.next() {
        xde_rx_one(&mch, mrh, pkt);
    }
}

#[inline]
unsafe fn xde_rx_one(
    mch: &MacClientHandle,
    mrh: *mut mac::mac_resource_handle,
    pkt: Packet<Initialized>,
) {
    // We must first parse the packet in order to determine where it
    // is to be delivered.
    let parser = VpcParser {};
    let mblk_addr = pkt.mblk_addr();
    let mut pkt = match pkt.parse(Direction::In, parser) {
        Ok(pkt) => pkt,
        Err(e) => {
            // TODO Add bad packet stat.
            //
            // NOTE: We are using the individual mblk_t as read only
            // here to get the pointer value so that the DTrace consumer
            // can examine the packet on failure.
            //
            // We don't know the port yet, thus the None.
            opte::engine::dbg!("Tx bad packet: {:?}", e);
            bad_packet_parse_probe(None, Direction::In, mblk_addr, &e.into());

            return;
        }
    };

    let meta = pkt.meta();
    let devs = xde_devs.read();

    // Determine where to send packet based on Geneve VNI and
    // destination MAC address.
    let geneve = match meta.outer.encap {
        Some(EncapMeta::Geneve(geneve)) => geneve,
        None => {
            // TODO add stat
            let msg = c"no geneve header, dropping";
            bad_packet_probe(None, Direction::In, pkt.mblk_addr(), msg);
            opte::engine::dbg!("no geneve header, dropping");
            return;
        }
    };

    let vni = geneve.vni;
    let ether_dst = meta.inner.ether.dst;
    let Some(dev) =
        devs.iter().find(|x| x.vni == vni && x.port.mac_addr() == ether_dst)
    else {
        // TODO add SDT probe
        // TODO add stat
        opte::engine::dbg!(
            "[encap] no device found for vni: {} mac: {}",
            vni,
            ether_dst
        );
        return;
    };

    // We are in passthrough mode, skip OPTE processing.
    if dev.passthrough {
        mac::mac_rx(dev.mh, mrh, pkt.unwrap_mblk());
        return;
    }

    let port = &dev.port;
    let res = port.process(Direction::In, &mut pkt, ActionMeta::new());
    match res {
        Ok(ProcessResult::Modified | ProcessResult::Bypass) => {
            mac::mac_rx(dev.mh, mrh, pkt.unwrap_mblk());
        }
        Ok(ProcessResult::Hairpin(hppkt)) => {
            mch.tx_drop_on_no_desc(hppkt, 0, MacTxFlags::empty());
        }
        _ => {}
    }
}

#[no_mangle]
fn add_router_entry_hdlr(env: &mut IoctlEnvelope) -> Result<NoResp, OpteError> {
    let req: AddRouterEntryReq = env.copy_in_req()?;
    let devs = unsafe { xde_devs.read() };
    let mut iter = devs.iter();
    let dev = match iter.find(|x| x.devname == req.port_name) {
        Some(dev) => dev,
        None => return Err(OpteError::PortNotFound(req.port_name)),
    };

    router::add_entry(&dev.port, req.dest, req.target)
}

#[no_mangle]
fn add_fw_rule_hdlr(env: &mut IoctlEnvelope) -> Result<NoResp, OpteError> {
    let req: AddFwRuleReq = env.copy_in_req()?;
    let devs = unsafe { xde_devs.read() };
    let mut iter = devs.iter();
    let dev = match iter.find(|x| x.devname == req.port_name) {
        Some(dev) => dev,
        None => return Err(OpteError::PortNotFound(req.port_name)),
    };

    firewall::add_fw_rule(&dev.port, &req)?;
    Ok(NoResp::default())
}

#[no_mangle]
fn rem_fw_rule_hdlr(env: &mut IoctlEnvelope) -> Result<NoResp, OpteError> {
    let req: RemFwRuleReq = env.copy_in_req()?;
    let devs = unsafe { xde_devs.read() };
    let mut iter = devs.iter();
    let dev = match iter.find(|x| x.devname == req.port_name) {
        Some(dev) => dev,
        None => return Err(OpteError::PortNotFound(req.port_name)),
    };

    firewall::rem_fw_rule(&dev.port, &req)?;
    Ok(NoResp::default())
}

#[no_mangle]
fn set_fw_rules_hdlr(env: &mut IoctlEnvelope) -> Result<NoResp, OpteError> {
    let req: SetFwRulesReq = env.copy_in_req()?;
    let devs = unsafe { xde_devs.read() };
    let mut iter = devs.iter();
    let dev = match iter.find(|x| x.devname == req.port_name) {
        Some(dev) => dev,
        None => return Err(OpteError::PortNotFound(req.port_name)),
    };

    firewall::set_fw_rules(&dev.port, &req)?;
    Ok(NoResp::default())
}

#[no_mangle]
fn set_v2p_hdlr(env: &mut IoctlEnvelope) -> Result<NoResp, OpteError> {
    let req: SetVirt2PhysReq = env.copy_in_req()?;
    let state = get_xde_state();
    state.vpc_map.add(req.vip, req.phys);
    Ok(NoResp::default())
}

#[no_mangle]
fn clear_v2p_hdlr(env: &mut IoctlEnvelope) -> Result<NoResp, OpteError> {
    let req: ClearVirt2PhysReq = env.copy_in_req()?;
    let state = get_xde_state();
    state.vpc_map.del(&req.vip, &req.phys);
    Ok(NoResp::default())
}

#[no_mangle]
fn dump_v2p_hdlr(
    env: &mut IoctlEnvelope,
) -> Result<DumpVirt2PhysResp, OpteError> {
    let _req: DumpVirt2PhysReq = env.copy_in_req()?;
    let state = get_xde_state();
    Ok(state.vpc_map.dump())
}

#[no_mangle]
fn set_v2b_hdlr(env: &mut IoctlEnvelope) -> Result<NoResp, OpteError> {
    let req: SetVirt2BoundaryReq = env.copy_in_req()?;
    let state = get_xde_state();
    state.v2b.set(req.vip, req.tep);
    Ok(NoResp::default())
}

#[no_mangle]
fn clear_v2b_hdlr(env: &mut IoctlEnvelope) -> Result<NoResp, OpteError> {
    let req: ClearVirt2BoundaryReq = env.copy_in_req()?;
    let state = get_xde_state();
    state.v2b.remove(req.vip, req.tep);
    Ok(NoResp::default())
}

#[no_mangle]
fn dump_v2b_hdlr(
    env: &mut IoctlEnvelope,
) -> Result<DumpVirt2BoundaryResp, OpteError> {
    let _req: DumpVirt2BoundaryReq = env.copy_in_req()?;
    let state = get_xde_state();
    Ok(state.v2b.dump())
}

#[no_mangle]
fn list_layers_hdlr(
    env: &mut IoctlEnvelope,
) -> Result<api::ListLayersResp, OpteError> {
    let req: api::ListLayersReq = env.copy_in_req()?;
    let devs = unsafe { xde_devs.read() };
    let mut iter = devs.iter();
    let dev = match iter.find(|x| x.devname == req.port_name) {
        Some(dev) => dev,
        None => return Err(OpteError::PortNotFound(req.port_name)),
    };

    Ok(dev.port.list_layers())
}

#[no_mangle]
fn clear_uft_hdlr(env: &mut IoctlEnvelope) -> Result<NoResp, OpteError> {
    let req: api::ClearUftReq = env.copy_in_req()?;
    let devs = unsafe { xde_devs.read() };
    let mut iter = devs.iter();
    let dev = match iter.find(|x| x.devname == req.port_name) {
        Some(dev) => dev,
        None => return Err(OpteError::PortNotFound(req.port_name)),
    };

    dev.port.clear_uft()?;
    Ok(NoResp::default())
}

#[no_mangle]
fn clear_lft_hdlr(env: &mut IoctlEnvelope) -> Result<NoResp, OpteError> {
    let req: api::ClearLftReq = env.copy_in_req()?;
    let devs = unsafe { xde_devs.read() };
    let mut iter = devs.iter();
    let dev = match iter.find(|x| x.devname == req.port_name) {
        Some(dev) => dev,
        None => return Err(OpteError::PortNotFound(req.port_name)),
    };

    dev.port.clear_lft(&req.layer_name)?;
    Ok(NoResp::default())
}

#[no_mangle]
fn dump_uft_hdlr(
    env: &mut IoctlEnvelope,
) -> Result<api::DumpUftResp, OpteError> {
    let req: api::DumpUftReq = env.copy_in_req()?;
    let devs = unsafe { xde_devs.read() };
    let mut iter = devs.iter();
    let dev = match iter.find(|x| x.devname == req.port_name) {
        Some(dev) => dev,
        None => return Err(OpteError::PortNotFound(req.port_name)),
    };

    dev.port.dump_uft()
}

#[no_mangle]
fn dump_layer_hdlr(
    env: &mut IoctlEnvelope,
) -> Result<api::DumpLayerResp, OpteError> {
    let req: api::DumpLayerReq = env.copy_in_req()?;
    let devs = unsafe { xde_devs.read() };
    let mut iter = devs.iter();
    let dev = match iter.find(|x| x.devname == req.port_name) {
        Some(dev) => dev,
        None => return Err(OpteError::PortNotFound(req.port_name)),
    };

    api::dump_layer(&dev.port, &req)
}

#[no_mangle]
fn dump_tcp_flows_hdlr(
    env: &mut IoctlEnvelope,
) -> Result<api::DumpTcpFlowsResp, OpteError> {
    let req: api::DumpTcpFlowsReq = env.copy_in_req()?;
    let devs = unsafe { xde_devs.read() };
    let mut iter = devs.iter();
    let dev = match iter.find(|x| x.devname == req.port_name) {
        Some(dev) => dev,
        None => return Err(OpteError::PortNotFound(req.port_name)),
    };

    api::dump_tcp_flows(&dev.port, &req)
}

#[no_mangle]
fn set_external_ips_hdlr(env: &mut IoctlEnvelope) -> Result<NoResp, OpteError> {
    let req: oxide_vpc::api::SetExternalIpsReq = env.copy_in_req()?;
    let devs = unsafe { xde_devs.read() };
    let mut iter = devs.iter();
    let dev = match iter.find(|x| x.devname == req.port_name) {
        Some(dev) => dev,
        None => return Err(OpteError::PortNotFound(req.port_name)),
    };

    nat::set_nat_rules(&dev.vpc_cfg, &dev.port, req)?;
    Ok(NoResp::default())
}

#[no_mangle]
fn list_ports_hdlr() -> Result<ListPortsResp, OpteError> {
    let mut resp = ListPortsResp { ports: vec![] };
    let devs = unsafe { xde_devs.read() };
    for dev in devs.iter() {
        let ipv4_state =
            dev.vpc_cfg.ipv4_cfg().map(|cfg| cfg.external_ips.load());
        let ipv6_state =
            dev.vpc_cfg.ipv6_cfg().map(|cfg| cfg.external_ips.load());
        resp.ports.push(PortInfo {
            name: dev.port.name().to_string(),
            mac_addr: dev.port.mac_addr(),
            ip4_addr: dev.vpc_cfg.ipv4_cfg().map(|cfg| cfg.private_ip),
            ephemeral_ip4_addr: ipv4_state
                .as_ref()
                .and_then(|cfg| cfg.ephemeral_ip),
            floating_ip4_addrs: ipv4_state
                .as_ref()
                .map(|cfg| cfg.floating_ips.clone()),
            ip6_addr: dev.vpc_cfg.ipv6_cfg().map(|cfg| cfg.private_ip),
            ephemeral_ip6_addr: ipv6_state
                .as_ref()
                .and_then(|cfg| cfg.ephemeral_ip),
            floating_ip6_addrs: ipv6_state
                .as_ref()
                .map(|cfg| cfg.floating_ips.clone()),
            state: dev.port.state().to_string(),
        });
    }

    Ok(resp)
}

impl From<&crate::ip::in6_addr> for Ipv6Addr {
    fn from(in6: &crate::ip::in6_addr) -> Self {
        // Safety: We are reading from a [u8; 16] and interpreting the
        // value as [u8; 16].
        unsafe { Self::from(in6._S6_un._S6_u8) }
    }
}<|MERGE_RESOLUTION|>--- conflicted
+++ resolved
@@ -171,13 +171,8 @@
         __dtrace_probe_bad__packet(
             port_str.as_ptr() as uintptr_t,
             dir as uintptr_t,
-<<<<<<< HEAD
             mp,
-            block.as_ptr() as uintptr_t,
-=======
-            mp as uintptr_t,
             block.as_ptr(),
->>>>>>> 759431af
             4,
         )
     };
@@ -200,13 +195,8 @@
         __dtrace_probe_bad__packet(
             port_str.as_ptr() as uintptr_t,
             dir as uintptr_t,
-<<<<<<< HEAD
             mp,
-            eb.as_ptr() as uintptr_t,
-=======
-            mp as uintptr_t,
             eb.as_ptr(),
->>>>>>> 759431af
             8,
         )
     };
