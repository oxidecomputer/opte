--- conflicted
+++ resolved
@@ -125,12 +125,8 @@
 }
 
 #[inline(always)]
-<<<<<<< HEAD
 fn get_key(dev: &Val) -> FastKey {
     FastKey::new(dev.vni, dev.port.mac_addr())
-=======
-fn get_key(dev: &Val) -> Key {
-    (dev.vni.as_u32(), mac_to_u64(dev.port.mac_addr()))
 }
 
 /// A read-only wrapper around a shared [`DevMap`], used to
@@ -145,5 +141,4 @@
     pub fn read(&self) -> KRwLockReadGuard<DevMap> {
         self.0.read()
     }
->>>>>>> f5560fae
 }