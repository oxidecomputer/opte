--- conflicted
+++ resolved
@@ -21,12 +21,7 @@
 use illumos_sys_hdrs::c_int;
 use illumos_sys_hdrs::datalink_id_t;
 use illumos_sys_hdrs::uintptr_t;
-<<<<<<< HEAD
-use illumos_sys_hdrs::ENOENT;
 use opte::ddi::mblk::AsMblk;
-=======
-use opte::ddi::mblk::MsgBlk;
->>>>>>> 4175bba2
 pub use sys::*;
 
 /// An integer ID used by DLS to refer to a given link.
