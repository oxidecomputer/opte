#!/bin/bash
#:
#: name = "opte"
#: variety = "basic"
#: target = "helios-2.0"
<<<<<<< HEAD
#: rust_toolchain = "nightly-2025-02-20"
=======
#: rust_toolchain = true
>>>>>>> d870573b
#: output_rules = []
#:

set -o errexit
set -o pipefail
set -o xtrace

source .github/buildomat/common.sh

cargo --version
rustc --version

cd lib/opte

header "check style"
<<<<<<< HEAD
ptime -m cargo +nightly-2025-02-20 fmt -- --check
=======
ptime -m cargo +$NIGHTLY fmt -- --check
>>>>>>> d870573b

header "check docs"
#
# I believe this means any doc warnings in deps will cause this to
# fail. Using a more targeted approach in the future might be nice.
#
# Use nightly which is needed for the `kernel` feature.
RUSTDOCFLAGS="-D warnings" ptime -m \
<<<<<<< HEAD
	    cargo +nightly-2025-02-20 doc --no-default-features --features=api,std,engine,kernel
=======
	cargo +$NIGHTLY doc --no-default-features --features=api,std,engine,kernel
>>>>>>> d870573b

header "analyze std + api"
ptime -m cargo clippy --all-targets

header "analyze no_std + engine + kernel"
<<<<<<< HEAD
ptime -m cargo +nightly-2025-02-20 clippy --no-default-features --features engine,kernel
=======
ptime -m cargo +$NIGHTLY clippy --no-default-features --features engine,kernel
>>>>>>> d870573b

header "test"
ptime -m cargo test<|MERGE_RESOLUTION|>--- conflicted
+++ resolved
@@ -3,11 +3,7 @@
 #: name = "opte"
 #: variety = "basic"
 #: target = "helios-2.0"
-<<<<<<< HEAD
-#: rust_toolchain = "nightly-2025-02-20"
-=======
 #: rust_toolchain = true
->>>>>>> d870573b
 #: output_rules = []
 #:
 
@@ -23,11 +19,7 @@
 cd lib/opte
 
 header "check style"
-<<<<<<< HEAD
-ptime -m cargo +nightly-2025-02-20 fmt -- --check
-=======
 ptime -m cargo +$NIGHTLY fmt -- --check
->>>>>>> d870573b
 
 header "check docs"
 #
@@ -36,21 +28,13 @@
 #
 # Use nightly which is needed for the `kernel` feature.
 RUSTDOCFLAGS="-D warnings" ptime -m \
-<<<<<<< HEAD
-	    cargo +nightly-2025-02-20 doc --no-default-features --features=api,std,engine,kernel
-=======
 	cargo +$NIGHTLY doc --no-default-features --features=api,std,engine,kernel
->>>>>>> d870573b
 
 header "analyze std + api"
 ptime -m cargo clippy --all-targets
 
 header "analyze no_std + engine + kernel"
-<<<<<<< HEAD
-ptime -m cargo +nightly-2025-02-20 clippy --no-default-features --features engine,kernel
-=======
 ptime -m cargo +$NIGHTLY clippy --no-default-features --features engine,kernel
->>>>>>> d870573b
 
 header "test"
 ptime -m cargo test