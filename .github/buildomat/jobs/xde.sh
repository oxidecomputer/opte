#!/bin/bash
#:
#: name = "opte-xde"
#: variety = "basic"
#: target = "helios-2.0"
<<<<<<< HEAD
#: rust_toolchain = "nightly-2025-02-20"
=======
#: rust_toolchain = true
>>>>>>> d870573b
#: output_rules = [
#:   "=/work/debug/xde.dbg",
#:   "=/work/debug/xde.dbg.sha256",
#:   "=/work/debug/xde_link.dbg.so",
#:   "=/work/debug/xde_link.dbg.so.sha256",
#:   "=/work/release/xde",
#:   "=/work/release/xde.sha256",
#:   "=/work/release/xde_link.so",
#:   "=/work/release/xde_link.so.sha256",
#:   "=/work/test/loopback",
#:   "=/work/xde.conf",
#: ]
#:
#: [[publish]]
#: series = "module"
#: name = "xde"
#: from_output = "/work/release/xde"
#:
#: [[publish]]
#: series = "module"
#: name = "xde.sha256"
#: from_output = "/work/release/xde.sha256"

set -o errexit
set -o pipefail
set -o xtrace

source .github/buildomat/common.sh

#
# TGT_BASE allows one to run this more easily in their local
# environment:
#
#   TGT_BASE=/var/tmp ./xde.sh
#
TGT_BASE=${TGT_BASE:=/work}

DBG_SRC=target/x86_64-unknown-unknown/debug
DBG_LINK_SRC=target/i686-unknown-illumos/debug
DBG_TGT=$TGT_BASE/debug

REL_SRC=target/x86_64-unknown-unknown/release
REL_LINK_SRC=target/i686-unknown-illumos/release
REL_TGT=$TGT_BASE/release

mkdir -p $DBG_TGT $REL_TGT

cargo --version
rustc --version

install_pkg jq

pushd xde

cp xde.conf /work/xde.conf

header "check style"
<<<<<<< HEAD
ptime -m cargo +nightly-2025-02-20 fmt -p xde -p xde-link -- --check
=======
ptime -m cargo +$NIGHTLY fmt -p xde -p xde-link -- --check
>>>>>>> d870573b

header "analyze"
ptime -m cargo clippy -- \
    --allow clippy::uninlined-format-args --allow clippy::bad_bit_mask

pushd xde-link
ptime -m cargo clippy -- \
    --allow clippy::uninlined-format-args --allow clippy::bad_bit_mask
popd

header "build xde (debug)"
ptime -m ./build-debug.sh

header "build xde (release)"
ptime -m ./build.sh

popd

#
# Inspect the kernel module for bad relocations in case the old
# codegen issue ever shows its face again.
#
if elfdump $DBG_SRC/xde.dbg | grep GOTPCREL; then
	echo "found GOTPCREL relocation in debug build"
	exit 1
fi

if elfdump $REL_SRC/xde | grep GOTPCREL; then
	echo "found GOTPCREL relocation in release build"
	exit 1
fi

cp $DBG_SRC/xde.dbg $DBG_TGT/
sha256sum $DBG_TGT/xde.dbg > $DBG_TGT/xde.dbg.sha256

cp $DBG_LINK_SRC/libxde_link.so $DBG_TGT/xde_link.dbg.so
sha256sum $DBG_TGT/xde_link.dbg.so > $DBG_TGT/xde_link.dbg.so.sha256

cp $REL_SRC/xde $REL_TGT/
sha256sum $REL_TGT/xde > $REL_TGT/xde.sha256

cp $REL_LINK_SRC/libxde_link.so $REL_TGT/xde_link.so
sha256sum $REL_TGT/xde_link.so > $REL_TGT/xde_link.so.sha256


header "build xde integration tests"
pushd xde-tests
<<<<<<< HEAD
cargo +nightly-2025-02-20 fmt -- --check
=======
cargo +$NIGHTLY fmt -- --check
>>>>>>> d870573b
cargo clippy --all-targets
cargo build --test loopback
loopback_test=$(
    cargo build -q --test loopback --message-format=json |\
    jq -r "select(.profile.test == true) | .filenames[]"
)
mkdir -p /work/test
cp $loopback_test /work/test/loopback<|MERGE_RESOLUTION|>--- conflicted
+++ resolved
@@ -3,11 +3,7 @@
 #: name = "opte-xde"
 #: variety = "basic"
 #: target = "helios-2.0"
-<<<<<<< HEAD
-#: rust_toolchain = "nightly-2025-02-20"
-=======
 #: rust_toolchain = true
->>>>>>> d870573b
 #: output_rules = [
 #:   "=/work/debug/xde.dbg",
 #:   "=/work/debug/xde.dbg.sha256",
@@ -65,11 +61,7 @@
 cp xde.conf /work/xde.conf
 
 header "check style"
-<<<<<<< HEAD
-ptime -m cargo +nightly-2025-02-20 fmt -p xde -p xde-link -- --check
-=======
 ptime -m cargo +$NIGHTLY fmt -p xde -p xde-link -- --check
->>>>>>> d870573b
 
 header "analyze"
 ptime -m cargo clippy -- \
@@ -117,11 +109,7 @@
 
 header "build xde integration tests"
 pushd xde-tests
-<<<<<<< HEAD
-cargo +nightly-2025-02-20 fmt -- --check
-=======
 cargo +$NIGHTLY fmt -- --check
->>>>>>> d870573b
 cargo clippy --all-targets
 cargo build --test loopback
 loopback_test=$(
