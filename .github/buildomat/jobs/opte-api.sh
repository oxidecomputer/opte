#!/bin/bash
#:
#: name = "opte-api"
#: variety = "basic"
#: target = "helios-2.0"
<<<<<<< HEAD
#: rust_toolchain = "nightly-2025-02-20"
=======
#: rust_toolchain = true
>>>>>>> d870573b
#: output_rules = []
#:

set -o errexit
set -o pipefail
set -o xtrace

source .github/buildomat/common.sh

cargo --version
rustc --version

cd crates/opte-api

header "check API_VERSION"
./check-api-version.sh

header "check style"
<<<<<<< HEAD
ptime -m cargo +nightly-2025-02-20 fmt -- --check
=======
ptime -m cargo +$NIGHTLY fmt -- --check
>>>>>>> d870573b

header "analyze std"
ptime -m cargo clippy --all-targets

header "analyze no_std"
ptime -m cargo clippy --no-default-features --all-targets

header "test"
ptime -m cargo test<|MERGE_RESOLUTION|>--- conflicted
+++ resolved
@@ -3,11 +3,7 @@
 #: name = "opte-api"
 #: variety = "basic"
 #: target = "helios-2.0"
-<<<<<<< HEAD
-#: rust_toolchain = "nightly-2025-02-20"
-=======
 #: rust_toolchain = true
->>>>>>> d870573b
 #: output_rules = []
 #:
 
@@ -26,11 +22,7 @@
 ./check-api-version.sh
 
 header "check style"
-<<<<<<< HEAD
-ptime -m cargo +nightly-2025-02-20 fmt -- --check
-=======
 ptime -m cargo +$NIGHTLY fmt -- --check
->>>>>>> d870573b
 
 header "analyze std"
 ptime -m cargo clippy --all-targets
