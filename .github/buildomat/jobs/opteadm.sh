--- conflicted
+++ resolved
@@ -3,11 +3,7 @@
 #: name = "opteadm"
 #: variety = "basic"
 #: target = "helios-2.0"
-<<<<<<< HEAD
-#: rust_toolchain = "nightly-2025-02-20"
-=======
 #: rust_toolchain = true
->>>>>>> d870573b
 #: output_rules = [
 #:   "=/work/debug/opteadm",
 #:   "=/work/debug/opteadm.debug.sha256",
@@ -32,11 +28,7 @@
 pushd bin/opteadm
 
 header "check style"
-<<<<<<< HEAD
-ptime -m cargo +nightly-2025-02-20 fmt -- --check
-=======
 ptime -m cargo +$NIGHTLY fmt -- --check
->>>>>>> d870573b
 
 header "analyze"
 ptime -m cargo clippy --all-targets
