--- conflicted
+++ resolved
@@ -5,259 +5,7 @@
 // Copyright 2023 Oxide Computer Company
 
 use anyhow::Result;
-<<<<<<< HEAD
 
-=======
-use opteadm::OpteAdm;
-use oxide_vpc::api::AddRouterEntryReq;
-use oxide_vpc::api::Address;
-use oxide_vpc::api::BoundaryServices;
-use oxide_vpc::api::DhcpCfg;
-use oxide_vpc::api::Direction;
-use oxide_vpc::api::ExternalIpCfg;
-use oxide_vpc::api::Filters;
-use oxide_vpc::api::FirewallAction;
-use oxide_vpc::api::FirewallRule;
-use oxide_vpc::api::IpCfg;
-use oxide_vpc::api::IpCidr;
-use oxide_vpc::api::Ipv4Cfg;
-use oxide_vpc::api::PhysNet;
-use oxide_vpc::api::Ports;
-use oxide_vpc::api::RouterTarget;
-use oxide_vpc::api::SNat4Cfg;
-use oxide_vpc::api::SetVirt2PhysReq;
-use oxide_vpc::api::Vni;
-use oxide_vpc::api::VpcCfg;
-use std::env;
-use std::process::Command;
-use ztest::*;
-
-/// The overlay network used in all tests.
-const OVERLAY_NET: &str = "10.0.0.0/24";
-/// The overlay OPTE gateway used in all tests.
-const OVERLAY_GW: &str = "10.0.0.254";
-
-/// This is a wrapper around the ztest::Zone object that encapsulates common
-/// logic needed for running the OPTE tests zones used in this test suite.
-struct OpteZone<'a> {
-    _zfs: &'a Zfs,
-    zone: Zone,
-}
-
-impl<'a> OpteZone<'a> {
-    /// Create a new zone with the given name, underlying zfs instance and set
-    /// of interfaces. In illumos parlance, the interfaces are data link
-    /// devices.
-    fn new(name: &str, zfs: &'a Zfs, ifx: &[&str]) -> Result<Self> {
-        // If we're running in CI, use the omicron1 zone, because that's whats
-        // there. If this is running locally, use a sparse zone which is much
-        // easier to set up on a regular Helios dev box.
-        let brand = match env::var("BUILDOMAT_JOB_ID") {
-            Ok(_) => "omicron1",
-            _ => "sparse",
-        };
-        let zone = Zone::new(name, brand, zfs, ifx, &[])?;
-        Ok(Self { _zfs: zfs, zone })
-    }
-
-    /// Wait for the network to come up, then set up the overlay network.
-    fn setup(&self, devname: &str, addr: String) -> Result<()> {
-        self.zone.wait_for_network()?;
-        self.zone
-            .zexec(&format!("ipadm create-addr -t -T dhcp {}/test", devname))?;
-        self.zone
-            .zexec(&format!("route add -iface {} {}", OVERLAY_GW, addr))?;
-        self.zone
-            .zexec(&format!("route add {} {}", OVERLAY_NET, OVERLAY_GW))?;
-        Ok(())
-    }
-}
-
-/// This is a wrapper around an OPTE port configuration. It provides a number of
-/// methods to streamline test-suite-specific OPTE configuration. It also
-/// deletes itself from the underlying OPTE kernel module state when dropped.
-struct OptePort {
-    name: String,
-    cfg: VpcCfg,
-}
-
-impl OptePort {
-    /// Create a new OPTE port with the provided `name`. The `private_ip` and
-    /// `guest_mac` parameters represent the ip/mac combo in a VM instance. The
-    /// `phys_ip` is the underlay address this port will use for sourcing
-    /// encapsulated traffic.
-    fn new(
-        name: &str,
-        private_ip: &str,
-        guest_mac: &str,
-        phys_ip: &str,
-    ) -> Result<Self> {
-        let cfg = VpcCfg {
-            ip_cfg: IpCfg::Ipv4(Ipv4Cfg {
-                vpc_subnet: OVERLAY_NET.parse().unwrap(),
-                private_ip: private_ip.parse().unwrap(),
-                gateway_ip: OVERLAY_GW.parse().unwrap(),
-                external_ips: ExternalIpCfg {
-                    snat: Some(SNat4Cfg {
-                        external_ip: "1.2.3.4".parse().unwrap(),
-                        ports: 1000..=2000,
-                    }),
-                    ephemeral_ip: None,
-                    floating_ips: vec![],
-                },
-            }),
-            guest_mac: guest_mac.parse().unwrap(),
-            gateway_mac: "a8:40:25:00:00:01".parse().unwrap(),
-            vni: Vni::new(1701u32).unwrap(),
-            phys_ip: phys_ip.parse().unwrap(),
-            boundary_services: BoundaryServices {
-                ip: "fd00:99::1".parse().unwrap(),
-                vni: Vni::new(99u32).unwrap(),
-                mac: "00:00:00:00:00:00".parse().unwrap(),
-            },
-        };
-        let adm = OpteAdm::open(OpteAdm::XDE_CTL)?;
-        adm.create_xde(name, cfg.clone(), DhcpCfg::default(), false)?;
-        Ok(OptePort { name: name.into(), cfg })
-    }
-
-    /// Add an overlay routing entry to this port.
-    fn add_router_entry(&self, dest: &str) -> Result<()> {
-        let adm = OpteAdm::open(OpteAdm::XDE_CTL)?;
-        adm.add_router_entry(&AddRouterEntryReq {
-            port_name: self.name.clone(),
-            dest: IpCidr::Ip4(format!("{}/32", dest).parse().unwrap()),
-            target: RouterTarget::Ip(dest.parse().unwrap()),
-        })?;
-        Ok(())
-    }
-
-    /// Allow all traffic through the overlay firewall.
-    fn fw_allow_all(&self) -> Result<()> {
-        let adm = OpteAdm::open(OpteAdm::XDE_CTL)?;
-        let mut filters = Filters::new();
-        filters.set_hosts(Address::Any);
-        filters.set_ports(Ports::Any);
-        adm.add_firewall_rule(
-            &self.name,
-            &FirewallRule {
-                direction: Direction::In,
-                action: FirewallAction::Allow,
-                priority: 0,
-                filters,
-            },
-        )?;
-        Ok(())
-    }
-
-    /// Return the guest mac as an array of bytes.
-    fn mac(&self) -> [u8; 6] {
-        self.cfg.guest_mac.bytes()
-    }
-
-    /// Return the guest IP address as a string.
-    fn ip(&self) -> String {
-        match &self.cfg.ip_cfg {
-            IpCfg::Ipv4(cfg) => cfg.private_ip.to_string(),
-            _ => panic!("expected ipv4 gueset"),
-        }
-    }
-
-    /// Return the source underlay address.
-    fn underlay_ip(&self) -> std::net::Ipv6Addr {
-        self.cfg.phys_ip.into()
-    }
-}
-
-impl Drop for OptePort {
-    /// When this port is dropped, remove it from the underlying xde device.
-    fn drop(&mut self) {
-        let adm = match OpteAdm::open(OpteAdm::XDE_CTL) {
-            Ok(adm) => adm,
-            Err(e) => {
-                eprintln!("failed to open xde device on drop: {}", e);
-                return;
-            }
-        };
-        if let Err(e) = adm.delete_xde(&self.name) {
-            eprintln!("failed to delete xde on drop: {}", e);
-        }
-    }
-}
-
-/// This is resource handle for an xde device. It provides a few convenience
-/// methods for setting up global OPTE properties. It also removes the xde
-/// driver from the kernel when dropped. This is helpful for cleaning things up
-/// after a test run.
-struct Xde {}
-
-impl Xde {
-    /// Set the underlay data links that all OPTE ports will use.
-    fn set_xde_underlay(dev0: &str, dev1: &str) -> Result<()> {
-        let adm = OpteAdm::open(OpteAdm::XDE_CTL)?;
-        adm.set_xde_underlay(dev0, dev1)?;
-        Ok(())
-    }
-
-    /// Set the virtual to physical port mappings that all OPTE ports will use.
-    fn set_v2p(vip: &str, ether: &str, ip: &str) -> Result<()> {
-        let adm = OpteAdm::open(OpteAdm::XDE_CTL)?;
-        adm.set_v2p(&SetVirt2PhysReq {
-            vip: vip.parse().unwrap(),
-            phys: PhysNet {
-                ether: ether.parse().unwrap(),
-                ip: ip.parse().unwrap(),
-                vni: Vni::new(1701u32).unwrap(),
-            },
-        })?;
-        Ok(())
-    }
-}
-impl Drop for Xde {
-    /// When this object is dropped, remove the xde kernel module from the
-    /// underlying system.
-    fn drop(&mut self) {
-        let mut cmd = Command::new("pfexec");
-        cmd.args(["rem_drv", "xde"]);
-        if let Err(e) = cmd.output() {
-            eprintln!("failed to remove xde driver: {}", e);
-        }
-    }
-}
-
-/// This is an xde loopback topology. There are two zones, each with a vnic
-/// sitting atop an opte device. The opte device uses a pair of simnet
-/// devices as underlay links. These simnet devices are connected to each
-/// other.
-///
-///         zone a
-///     #============#
-///     | *--------* |    *-------*
-///     | | vopte0 |------| opte0 |         *------*
-///     | *--------* |    *-------*      +--| sim0 |--+
-///     #============#       |  *-----*  |  *------*  |
-///                          +--| xde |--+            |
-///     #============#       |  *-----*  |  *------*  |
-///     | *--------* |    *-------*      +--| sim1 |--+
-///     | | vopte1 |------| opte1 |         *------*
-///     | *--------* |    *-------*
-///     #============#
-///         zone b
-///
-/// The following system of overlay/underlay routes is set up
-///
-/// 10.0.0.1 -> fd44::/64 via sim1
-/// 10.0.0.2 -> fd77::/64 via sim0
-///
-/// Zone a has an overlay address of 10.0.0.1 and zone b has an overlay
-/// address of 10.0.0.2. This means that OPTE will encap/decap packets to
-/// and from the vopte devices, the underlying routes on the host will lead
-/// xde to select the correct simnet device. Then the simnet setup will
-/// forward the packet to it's adjacent peer, which then makes it's way back
-/// to OPTE and then to the adjacent vopte device. This is a nice little
-/// sanity checker to make sure basic opte/xde functionality is working - and
-/// that we're not hitting things like debug asserts in the OS.
->>>>>>> 24ceba19
 #[test]
 fn test_xde_loopback() -> Result<()> {
     let topol = xde_tests::two_node_topology()?;
