--- conflicted
+++ resolved
@@ -40,28 +40,19 @@
 bitflags = "2"
 cfg-if = "1"
 clap = { version = "4", features = ["derive", "string"] }
-<<<<<<< HEAD
+crc32fast = { version = "1", default-features = false }
 criterion = "0.5"
-ctor = "0.1"
-=======
-crc32fast = { version = "1", default-features = false }
 ctor = "0.2"
->>>>>>> 24ceba19
 dyn-clone = "1.0"
 heapless = "0.7"
 ipnetwork = { version = "0.20", default-features = false }
 itertools = { version = "0.12", default-features = false }
 libc = "0.2"
 libnet = { git = "https://github.com/oxidecomputer/netadm-sys" }
-<<<<<<< HEAD
 nix = { version = "0.27", features = ["signal"] }
-pcap-parser = "0.11.1"
-postcard = { version = "0.7", features = ["alloc"], default-features = false }
-rand = "0.8.5"
-=======
 pcap-parser = "0.14"
 postcard = { version = "1", features = ["alloc"], default-features = false }
->>>>>>> 24ceba19
+rand = "0.8.5"
 quote = "1.0"
 serde = { version = "1.0", features = ["alloc", "derive"], default-features = false }
 serde_json = { version = "1.0" }
