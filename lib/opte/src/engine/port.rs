// This Source Code Form is subject to the terms of the Mozilla Public
// License, v. 2.0. If a copy of the MPL was not distributed with this
// file, You can obtain one at https://mozilla.org/MPL/2.0/.

// Copyright 2025 Oxide Computer Company

//! A virtual switch port.

use self::meta::ActionMeta;
use super::HdlPktAction;
use super::LightweightMeta;
use super::NetworkImpl;
use super::ether::Ethernet;
use super::flow_table::Dump;
use super::flow_table::FlowEntry;
use super::flow_table::FlowTable;
use super::flow_table::Ttl;
use super::geneve::GENEVE_PORT;
use super::headers::EncapPush;
use super::headers::HeaderAction;
use super::headers::IpPush;
use super::headers::UlpHeaderAction;
use super::ioctl;
use super::ioctl::TcpFlowEntryDump;
use super::ioctl::TcpFlowStateDump;
use super::ioctl::UftEntryDump;
use super::ip::L3Repr;
use super::ip::v4::Ipv4;
use super::ip::v6::Ipv6;
use super::layer;
use super::layer::Layer;
use super::layer::LayerError;
use super::layer::LayerResult;
use super::layer::LayerStatsSnap;
use super::layer::RuleId;
use super::packet::BodyTransform;
use super::packet::BodyTransformError;
use super::packet::FLOW_ID_DEFAULT;
use super::packet::FullParsed;
use super::packet::InnerFlowId;
use super::packet::LiteParsed;
use super::packet::MblkFullParsed;
use super::packet::MblkPacketData;
use super::packet::Packet;
use super::packet::Pullup;
use super::rule::Action;
use super::rule::CompiledTransform;
use super::rule::Finalized;
use super::rule::HdrTransform;
use super::rule::HdrTransformError;
use super::rule::Rule;
use super::tcp::KEEPALIVE_EXPIRE_TTL;
use super::tcp::TIME_WAIT_EXPIRE_TTL;
use super::tcp::TcpState;
use super::tcp_state::TcpFlowState;
use super::tcp_state::TcpFlowStateError;
use crate::ExecCtx;
use crate::d_error::DError;
#[cfg(all(not(feature = "std"), not(test)))]
use crate::d_error::LabelBlock;
use crate::ddi::kstat;
use crate::ddi::kstat::KStatNamed;
use crate::ddi::kstat::KStatProvider;
use crate::ddi::kstat::KStatU64;
use crate::ddi::mblk::MsgBlk;
use crate::ddi::mblk::MsgBlkIterMut;
use crate::ddi::sync::KMutex;
<<<<<<< HEAD
use crate::ddi::sync::KMutexType;
use crate::ddi::sync::KRwLock;
use crate::ddi::sync::KRwLockType;
=======
>>>>>>> 139d0434
use crate::ddi::time::Moment;
use crate::engine::flow_table::ExpiryPolicy;
use crate::engine::packet::EmitSpec;
use crate::engine::packet::PushSpec;
use crate::engine::rule::CompiledEncap;
use alloc::boxed::Box;
use alloc::ffi::CString;
use alloc::string::String;
use alloc::string::ToString;
use alloc::sync::Arc;
use alloc::vec::Vec;
use core::ffi::CStr;
use core::fmt;
use core::fmt::Display;
use core::num::NonZeroU32;
use core::result;
use core::str::FromStr;
use core::sync::atomic::AtomicU64;
use core::sync::atomic::Ordering::SeqCst;
use illumos_sys_hdrs::uintptr_t;
use ingot::ethernet::Ethertype;
use ingot::geneve::Geneve;
use ingot::ip::IpProtocol;
use ingot::tcp::TcpRef;
use ingot::types::Emit;
use ingot::types::HeaderLen;
use ingot::types::Read;
use ingot::udp::Udp;
use opte_api::Direction;
use opte_api::MacAddr;
use opte_api::OpteError;
use zerocopy::ByteSlice;
use zerocopy::ByteSliceMut;

pub type Result<T> = result::Result<T, OpteError>;

#[derive(Debug)]
pub enum ProcessError {
    BadState(PortState),
    BodyTransform(BodyTransformError),
    Layer(LayerError),
    HandlePkt(&'static str),
    HdrTransform(HdrTransformError),
    WriteError(super::packet::WriteError),
    MissingFlow(InnerFlowId),
    TcpFlow(TcpFlowStateError),
    BadEmitSpec,
    FlowTableFull { kind: &'static str, limit: u64 },
}

impl From<super::HdlPktError> for ProcessError {
    fn from(e: super::HdlPktError) -> Self {
        Self::HandlePkt(e.0)
    }
}

impl From<super::packet::WriteError> for ProcessError {
    fn from(e: super::packet::WriteError) -> Self {
        Self::WriteError(e)
    }
}

impl From<BodyTransformError> for ProcessError {
    fn from(e: BodyTransformError) -> Self {
        Self::BodyTransform(e)
    }
}

impl From<HdrTransformError> for ProcessError {
    fn from(e: HdrTransformError) -> Self {
        Self::HdrTransform(e)
    }
}

/// The result of processing a packet.
///
/// * Bypass: Let this packet bypass the system; do not process it at
///   all. XXX This is probably going away as its only use is for
///   punting on traffic I didn't want to deal with yet.
///
/// * Drop: The packet has been dropped, as determined by the rules
///   or because of resource exhaustion. Included is the reason for the
///   drop.
///
/// * Modified: The packet has been modified based on its matching rules.
///
/// * Hairpin: One of the layers has determined that it should reply
///   directly with a packet of its own. In this case the original
///   packet is dropped.
#[derive(Debug, DError)]
pub enum ProcessResult {
    Bypass,
    #[leaf]
    Drop {
        reason: DropReason,
    },
    #[leaf]
    Modified(EmitSpec),
    // TODO: it would be nice if this packet type could be user-specified, but might
    // be tricky.
    #[leaf]
    Hairpin(MsgBlk),
}

impl From<HdlPktAction> for ProcessResult {
    fn from(hpa: HdlPktAction) -> Self {
        match hpa {
            // TODO: In theory HdlPacket::Allow should have an emit spec, too.
            // We are not using any op other than Hairpin, so kick that particular
            // can down the road.
            HdlPktAction::Allow => Self::Modified(EmitSpec::default()),
            HdlPktAction::Deny => Self::Drop { reason: DropReason::HandlePkt },
            HdlPktAction::Hairpin(pkt) => Self::Hairpin(pkt),
        }
    }
}

enum InternalProcessResult {
    Drop { reason: DropReason },
    Modified,
    Hairpin(MsgBlk),
}

impl From<HdlPktAction> for InternalProcessResult {
    fn from(hpa: HdlPktAction) -> Self {
        match hpa {
            HdlPktAction::Allow => Self::Modified,
            HdlPktAction::Deny => Self::Drop { reason: DropReason::HandlePkt },
            HdlPktAction::Hairpin(pkt) => Self::Hairpin(pkt),
        }
    }
}

/// The reason for a packet being dropped.
#[derive(Clone, Debug)]
pub enum DropReason {
    HandlePkt,
    Layer { name: &'static str, reason: layer::DenyReason },
    TcpErr,
}

/// Used to build a [`Port`].
///
/// The only way to create a [`Port`] is by way of the port builder.
/// The initial configuration of layers, rules, and actions is done
/// via the port builder. Once the configuration is complete the
/// [`Port`] is obtained by calling [`PortBuilder::create()`].
///
/// Only the port builder may add or remove layers. Once you have a
/// [`Port`] the list of layers is immutable.
pub struct PortBuilder {
    ectx: Arc<ExecCtx>,
    name: String,
    // Cache the CString version of the name for use with DTrace
    // probes.
    name_cstr: CString,
    mac: MacAddr,
    layers: KMutex<Vec<Layer>>,
}

#[derive(Clone, Debug)]
pub enum PortCreateError {
    InitStats(kstat::Error),
}

impl From<kstat::Error> for PortCreateError {
    fn from(e: kstat::Error) -> Self {
        Self::InitStats(e)
    }
}

impl Display for PortCreateError {
    fn fmt(&self, f: &mut fmt::Formatter) -> fmt::Result {
        match self {
            Self::InitStats(e) => write!(f, "{}", e),
        }
    }
}

impl From<PortCreateError> for OpteError {
    fn from(e: PortCreateError) -> Self {
        Self::PortCreate(e.to_string())
    }
}

impl PortBuilder {
    /// Add a new layer to the pipeline. The position may be first,
    /// last, or relative to another layer. The position is based on
    /// the outbound direction. The first layer is the first to see
    /// a packet from the guest. The last is the last to see a packet
    /// before it is delivered to the guest.
    pub fn add_layer(
        &self,
        new_layer: Layer,
        pos: Pos,
    ) -> result::Result<(), OpteError> {
        let mut lock = self.layers.lock();

        match pos {
            Pos::Last => {
                lock.push(new_layer);
                return Ok(());
            }

            Pos::First => {
                lock.insert(0, new_layer);
                return Ok(());
            }

            Pos::Before(name) => {
                for (i, layer) in lock.iter().enumerate() {
                    if layer.name() == name {
                        lock.insert(i, new_layer);
                        return Ok(());
                    }
                }
            }

            Pos::After(name) => {
                for (i, layer) in lock.iter().enumerate() {
                    if layer.name() == name {
                        lock.insert(i + 1, new_layer);
                        return Ok(());
                    }
                }
            }
        }

        Err(OpteError::BadLayerPos {
            layer: new_layer.name().to_string(),
            pos: format!("{:?}", pos),
        })
    }

    /// Add a new `Rule` to the layer named by `layer`, if such a
    /// layer exists. Otherwise, return an error.
    pub fn add_rule(
        &self,
        layer_name: &str,
        dir: Direction,
        rule: Rule<Finalized>,
    ) -> result::Result<(), OpteError> {
        for layer in &mut *self.layers.lock() {
            if layer.name() == layer_name {
                layer.add_rule(dir, rule);
                return Ok(());
            }
        }

        Err(OpteError::LayerNotFound(layer_name.to_string()))
    }

    pub fn create<N: NetworkImpl>(
        self,
        net: N,
        uft_limit: NonZeroU32,
        tcp_limit: NonZeroU32,
    ) -> result::Result<Port<N>, PortCreateError> {
        let data = PortData {
            state: PortState::Ready,
            // At this point the layer pipeline is immutable, thus we
            // move the layers out of the mutex.
            layers: self.layers.into_inner(),
            uft_in: FlowTable::new(&self.name, "uft_in", uft_limit, None),
            uft_out: FlowTable::new(&self.name, "uft_out", uft_limit, None),
            tcp_flows: FlowTable::new(
                &self.name,
                "tcp_flows",
                tcp_limit,
                Some(Box::<TcpExpiry>::default()),
            ),
        };

        let mut data = KRwLock::new(data);
        data.init(KRwLockType::Driver);

        Ok(Port {
            name: self.name.clone(),
            name_cstr: self.name_cstr,
            mac: self.mac,
            ectx: self.ectx,
            epoch: AtomicU64::new(1),
            stats: KStatNamed::new("xde", &self.name, PortStats::new())?,
            net,
<<<<<<< HEAD
            data,
=======
            data: KMutex::new(data),
>>>>>>> 139d0434
        })
    }

    /// Return a clone of the [`Action`] defined in the given
    /// [`Layer`] at the given index. If the layer does not exist, or
    /// has no action at that index, then `None` is returned.
    pub fn layer_action(&self, layer: &str, idx: usize) -> Option<Action> {
        for l in &*self.layers.lock() {
            if l.name() == layer {
                return l.action(idx);
            }
        }

        None
    }

    /// List each [`Layer`] under this port.
    pub fn list_layers(&self) -> ioctl::ListLayersResp {
        let mut tmp = vec![];
        let lock = self.layers.lock();

        for layer in lock.iter() {
            tmp.push(ioctl::LayerDesc {
                name: layer.name().to_string(),
                rules_in: layer.num_rules(Direction::In),
                rules_out: layer.num_rules(Direction::Out),
                default_in: layer.default_action(Direction::In).to_string(),
                default_out: layer.default_action(Direction::Out).to_string(),
                flows: layer.num_flows(),
            });
        }

        ioctl::ListLayersResp { layers: tmp }
    }

    /// Return the name of the port.
    pub fn name(&self) -> &str {
        &self.name
    }

    pub fn new(
        name: &str,
        name_cstr: CString,
        mac: MacAddr,
        ectx: Arc<ExecCtx>,
    ) -> Self {
        PortBuilder {
            name: name.to_string(),
            name_cstr,
            mac,
            ectx,
            layers: KMutex::new(Vec::new()),
        }
    }

    /// Remove the [`Layer`] registered under `name`, if such a layer
    /// exists.
    pub fn remove_layer(&self, name: &str) {
        let mut lock = self.layers.lock();

        for (i, layer) in lock.iter().enumerate() {
            if layer.name() == name {
                let _ = lock.remove(i);
                return;
            }
        }
    }
}

/// The current state of the [`Port`].
///
/// The sequence diagram below gives an overview of how the port
/// transitions between states. A port is first either created or
/// restored via the [`PortBuilder`] methods. At that point you have a
/// [`Port`] which can then transition between various states via its
/// own methods. The digram uses the template `<current_state> --
/// <method> --> <new state>`.
///
///
/// ```text
/// PortBuilder::create() --> Ready
/// PortBuilder::restore() --> Restored
///
/// Ready -- Port::start() --> Running
/// Ready -- Port::reset() --> Ready
///
/// Restored -- Port::start() --> Running
///
/// Running -- Port::pause() --> Paused
/// Running -- Port::reset() --> Ready
///
/// Paused -- Port::start() --> Running
/// Paused -- Port::reset() --> Ready
/// ```
#[derive(Clone, Copy, Debug, Eq, PartialEq)]
pub enum PortState {
    /// The port is configured with layers and rules, but has no flow
    /// state. It is ready to enter the [`Self::Running`] state to
    /// start handling traffic.
    ///
    /// This state may be entered from:
    ///
    /// * [`PortBuilder::create()`]
    /// * [`Self::Running`]: The transition wipes the flow state.
    /// * [`Self::Paused`]: The transition wipes the flow state.
    Ready,

    /// The port is running and packets are free to travel across the
    /// port. Rules may be added or removed while running.
    ///
    /// This state may be entered from:
    ///
    /// * [`Self::Ready`]
    /// * [`Self::Paused`]
    /// * [`Self::Restored`]
    Running,

    /// The port is paused. The layers and rules are intact as well as
    /// the flow state. However, any inbound or outbound packets are
    /// dropped.
    ///
    /// This state may be entered from:
    ///
    /// * [`Self::Running`]
    Paused,

    /// The port has been restored from a saved state. This includes
    /// layers and rules as well as the flow state.
    ///
    /// XXX This state isn't used yet.
    ///
    /// This state may be entered from:
    ///
    /// XXX This interface doesn't exist yet, use doc syntax to link
    /// to it once it does.
    ///
    /// * PortBuilder::restore()
    Restored,
}

impl Display for PortState {
    fn fmt(&self, f: &mut fmt::Formatter) -> fmt::Result {
        use PortState::*;

        let s = match self {
            Ready => "ready",
            Running => "running",
            Paused => "paused",
            Restored => "restored",
        };
        write!(f, "{}", s)
    }
}

impl FromStr for PortState {
    type Err = String;

    fn from_str(s: &str) -> result::Result<Self, Self::Err> {
        match s {
            "ready" => Ok(Self::Ready),
            "running" => Ok(Self::Running),
            "paused" => Ok(Self::Paused),
            "restored" => Ok(Self::Restored),
            _ => Err(format!("Bad PortState string: {s}")),
        }
    }
}

#[derive(Clone, Debug)]
pub enum DumpLayerError {
    LayerNotFound,
}

/// An entry in the Unified Flow Table.
pub struct UftEntry<Id> {
    /// The flow ID for the other side.
    pair: KMutex<Option<Id>>,

    /// The transformations to perform.
    xforms: Arc<Transforms>,

    /// Cached flow hash to speed up route selection.
    l4_hash: u32,

    /// The port epoch upon which this entry was established. Used for
    /// invalidation when the rule set is updated.
    epoch: u64,

    /// Cached reference to a flow's TCP state, if applicable.
    /// This allows us to maintain up-to-date TCP flow table info
    tcp_flow: Option<Arc<FlowEntry<TcpFlowEntryState>>>,
}

impl<Id> Dump for UftEntry<Id> {
    type DumpVal = UftEntryDump;

    fn dump(&self, hits: u64) -> Self::DumpVal {
        UftEntryDump { hits, summary: self.to_string() }
    }
}

impl<Id> Display for UftEntry<Id> {
    fn fmt(&self, f: &mut fmt::Formatter) -> fmt::Result {
        let hdr = self
            .xforms
            .hdr
            .iter()
            .map(|ht| ht.to_string())
            .collect::<Vec<String>>()
            .join(",");
        let body = self
            .xforms
            .body
            .iter()
            .map(|bt| bt.to_string())
            .collect::<Vec<String>>()
            .join(",");
        write!(f, "hdr: {hdr}, body: {body}")
    }
}

impl<Id> fmt::Debug for UftEntry<Id> {
    fn fmt(&self, f: &mut fmt::Formatter) -> fmt::Result {
        let UftEntry { pair: _pair, xforms, l4_hash, epoch, tcp_flow } = self;

        f.debug_struct("UftEntry")
            .field("pair", &"<lock>")
            .field("xforms", xforms)
            .field("l4_hash", l4_hash)
            .field("epoch", epoch)
            .field("tcp_flow", tcp_flow)
            .finish()
    }
}

/// Cumulative counters for a single [`Port`].
#[derive(KStatProvider)]
struct PortStats {
    /// The number of inbound packets marked as
    /// [`ProcessResult::Bypass`].
    in_bypass: KStatU64,

    /// The number of inbound packets dropped
    /// ([`ProcessResult::Drop`]), for one reason or another.
    in_drop: KStatU64,

    /// The number of inbound packets dropped due to the decision of
    /// the network's `handle_pkt()` callback.
    in_drop_handle_pkt: KStatU64,

    /// The number of inbound packets dropped due to the decision of a
    /// layer's rules. That is, a [`Rule`] was matched with an action
    /// value of [`Action::Deny`].
    in_drop_layer: KStatU64,

    /// The number of inbound packets dropped due to an error in the
    /// TCP state machine.
    in_drop_tcp_err: KStatU64,

    /// The number of inbound packets which generated a hairpin packet
    /// in response.
    in_hairpin: KStatU64,

    /// The number of inbound packets processed and modified by the
    /// port's pipeline.
    in_modified: KStatU64,

    /// The number of inbound packets which resulted in an error while
    /// being processed.
    in_process_err: KStatU64,

    /// The number of inbound packets which matched a UFT entry.
    in_uft_hit: KStatU64,

    /// The number of inbound packets which did not match a UFT entry
    /// and resulted in rule processing.
    in_uft_miss: KStatU64,

    /// The number of outbound packets marked as
    /// [`ProcessResult::Bypass`].
    out_bypass: KStatU64,

    /// The number of outbound packets dropped
    /// ([`ProcessResult::Drop`]), for one reason or another.
    out_drop: KStatU64,

    /// The number of outbound packets dropped due to the decision of
    /// the network's `handle_pkt()` callback.
    out_drop_handle_pkt: KStatU64,

    /// The number of outbound packets dropped due to the decision of
    /// a layer's rules. That is, a [`Rule`] was matched with an
    /// action value of [`Action::Deny`].
    out_drop_layer: KStatU64,

    /// The number of outbound packets dropped due to an error in the
    /// TCP state machine.
    out_drop_tcp_err: KStatU64,

    /// The number of outbound packets which generated a hairpin
    /// packet in response.
    out_hairpin: KStatU64,

    /// The number of outbound packets processed and modified by the
    /// port's pipeline.
    out_modified: KStatU64,

    /// The number of outbound packets which resulted in an error
    /// while being processed.
    out_process_err: KStatU64,

    /// The number of outbound packets which matched a UFT entry.
    out_uft_hit: KStatU64,

    /// The number of outbound packets which did not match a UFT entry
    /// and resulted in rule processing.
    out_uft_miss: KStatU64,
}

struct PortData {
    state: PortState,
    layers: Vec<Layer>,
    uft_in: FlowTable<UftEntry<InnerFlowId>>,
    uft_out: FlowTable<UftEntry<InnerFlowId>>,
    // We keep a record of the inbound UFID in the TCP flow table so
    // that we know which inbound UFT/FT entries to retire upon
    // connection termination.
    tcp_flows: FlowTable<TcpFlowEntryState>,
}

/// A virtual switch port.
///
/// The method by which links are created and traffic is processed. It
/// represents a port on a virtual switch. A port is created and
/// programmed with the intention of handling all traffic for a single
/// client on a single network. It has a name by which it is
/// identified and a single MAC address.
///
/// ### Network Implementation
///
/// The port itself has no network definition, with the exception of
/// its MAC address. It is the role of the `NetworkImpl` to define the
/// network.
///
/// ### Unified Flow Table (UFT)
///
/// The UFT is the cornerstone of OPTE. It is the primary method by
/// which flows are defined and tracked, and presents the most
/// efficient datapath possible for a given packet. The goal of OPTE
/// is to treat packets as stateful flows, not individual packets; and
/// the UFT is how it achieves that goal.
///
/// As new packets come in, the layers, rules, and actions programmed
/// by the network implementation combine to create entries in the
/// UFT. These entries map a flow ID (currently hard-coded to
/// [`InnerFlowId`]) to a set of header transformations. The idea is
/// to pay the cost of rule processing once, and then run the cached
/// header transformations against all future packets of the same
/// flow -- based on the flow ID and traffic direction.
///
/// ### TCP Flow Table
///
/// While the port does not provide a network implementation, it does
/// provide a built-in TCP flow table. This table is responsible for
/// tracking TCP flows as they transition through their states and
/// remove UFT entries as they are closed or reset.
///
/// This table is not meant to track TCP state as rigorously as an
/// operating system's TCP stack does. Ultimately, it is up to the
/// client of this port to determine what is and isn't a valid
/// segment. Rather, it's purpose is simply to keep the UFT as
/// efficient as possible by reclaiming slots immediately.
///
/// ### Epoch
///
/// Each port has an epoch, representing the number of times a rule
/// has been added, removed, or modified on any of its layers. This
/// number is how the port determines when a UFT/LFT entry is based on
/// an outdated rule set and should be invalidated and recomputed.
///
/// ### Execution Context
///
/// The `ExecCtx` provides implementations of specific features that
/// are valid for the given context the port is running in.
pub struct Port<N: NetworkImpl> {
    epoch: AtomicU64,
    ectx: Arc<ExecCtx>,
    name: String,
    // Cache the CString version of the name for use with DTrace
    // probes.
    name_cstr: CString,
    mac: MacAddr,
    stats: KStatNamed<PortStats>,
    net: N,
    data: KRwLock<PortData>,
}

// Convert:
//
// ```
// check_state!(state, [Running, Paused])?;
// ```
//
// to:
//
//
// ```
// if *state != Running && *state != Paused {
//     Err(ProcessError::BadState(*state_guard))
// } else {
//     Ok(())
// }
// ```
macro_rules! check_state {
    ( $sg:expr, [ $( $state:expr ),* ] ) => {
        if $( $sg != $state )&&* {
            Err(OpteError::BadState(format!("{}", $sg)))
        } else {
            Ok(())
        }
    };

    // Trailing comma after state list (because check_state! call
    // spans multiple lines).
    ( $sg:expr, [ $( $state:expr ),* ], ) => {
        check_state!($sg, [$( $state ),*])
    };

    // Trailing comma in state list.
    ( $sg:expr, [ $( $state:expr ),+ ,] ) => {
        check_state!($sg, [$( $state ),*])
    };
}

impl<N: NetworkImpl> Port<N> {
    /// Return the [`NetworkImpl`] associated with this port.
    pub fn network(&self) -> &N {
        &self.net
    }

    /// Place the port in the [`PortState::Paused`] state.
    ///
    /// After completion the port can no longer process traffic or
    /// modify state.
    ///
    /// # States
    ///
    /// This command is valid for the following states:
    ///
    /// * [`PortState::Running`]
    pub fn pause(&self) -> Result<()> {
        let mut data = self.data.write();
        check_state!(data.state, [PortState::Running])?;
        data.state = PortState::Paused;
        Ok(())
    }

    /// Place the port in the [`PortState::Running`] state.
    ///
    /// After completion the port can receive packets for processing.
    ///
    /// # States
    ///
    /// This command is valid for all states. If the port is already
    /// in the running state, this is a no op.
    pub fn start(&self) {
        self.data.write().state = PortState::Running;
    }

    /// Reset the port.
    ///
    /// A reset wipes all accumulated Layer and Unified flow state
    /// tracking as well as TCP state tracking. But it leaves the
    /// configuration, i.e. the layers and rules, as they are.
    ///
    /// # States
    ///
    /// This command is valid for all states.
    pub fn reset(&self) {
        // It's imperative to hold the lock for the entire function so
        // that its side effects are atomic from the point of view of
        // other threads.
        let mut data = self.data.write();
        data.state = PortState::Ready;

        // Clear all dynamic state related to the creation of flows.
        for layer in &mut data.layers {
            layer.clear_flows();
        }

        data.uft_in.clear();
        data.uft_out.clear();
        data.tcp_flows.clear();
    }

    /// Get the current [`PortState`].
    pub fn state(&self) -> PortState {
        self.data.read().state
    }

    /// Add a new `Rule` to the layer named by `layer`.
    ///
    /// The port's epoch is moved forward; flows processed after this
    /// call will have their UFT entry invalidated and recomputed
    /// lazily on the next packet to arrive.
    ///
    /// # Errors
    ///
    /// If the layer does not exist, an error is returned.
    ///
    /// # States
    ///
    /// This command is valid for the following states:
    ///
    /// * [`PortState::Ready`]
    /// * [`PortState::Running`]
    pub fn add_rule(
        &self,
        layer_name: &str,
        dir: Direction,
        rule: Rule<Finalized>,
    ) -> Result<()> {
        let mut data = self.data.write();
        check_state!(data.state, [PortState::Ready, PortState::Running])?;

        for layer in &mut data.layers {
            if layer.name() == layer_name {
                self.epoch.fetch_add(1, SeqCst);
                layer.add_rule(dir, rule);
                return Ok(());
            }
        }

        Err(OpteError::LayerNotFound(layer_name.to_string()))
    }

    // XXX While it's been helpful to panic on a bad packet for the
    // purposes of developement, this needs to go away before v1.
    // While an error here is probably an indication of a bug or some
    // very odd input (which is probably still a bug because we should
    // gracefully deal with whatever the network throws at us), we
    // need to NOT panic in this case. Instead, we'll want to perform
    // several steps:
    //
    // 1. Collect all the useful data that one might need to
    // understand why this event occured.
    //
    // 2. Fire a DTrace probe with pointers to this data.
    //
    // 3. Increment a kstat to indicate this even has occurred.
    //
    // 4. Send an event to FMA that includes all the data in step (1).
    //
    fn tcp_err(
        &self,
        data: &FlowTable<TcpFlowEntryState>,
        dir: Direction,
        msg: String,
        pkt: &mut Packet<MblkFullParsed>,
    ) {
        if unsafe { super::opte_panic_debug != 0 } {
            super::err!("mblk: {}", pkt.mblk_addr());
            super::err!("flow: {}", pkt.flow());
            super::err!("meta: {:?}", pkt.meta());
            super::err!("flows: {:?}", data);
            todo!("bad packet: {}", msg);
        } else {
            self.tcp_err_probe(dir, Some(pkt), pkt.flow(), msg)
        }
    }

    fn tcp_err_probe(
        &self,
        dir: Direction,
        pkt: Option<&Packet<MblkFullParsed>>,
        flow: &InnerFlowId,
        msg: String,
    ) {
        let mblk_addr = pkt.map(|p| p.mblk_addr()).unwrap_or_default();
        cfg_if::cfg_if! {
            if #[cfg(all(not(feature = "std"), not(test)))] {
                let msg_arg = CString::new(msg).unwrap();

                __dtrace_probe_tcp__err(
                    dir as uintptr_t,
                    self.name_cstr.as_ptr() as uintptr_t,
                    flow,
                    mblk_addr,
                    msg_arg.as_ptr() as uintptr_t,
                );
            } else if #[cfg(feature = "usdt")] {
                let flow_s = flow.to_string();
                crate::opte_provider::tcp__err!(
                    || (dir, &self.name, flow_s, mblk_addr, &msg)
                );
            } else {
                let (..) = (dir, pkt, msg, flow, mblk_addr);
            }
        }
    }

    /// Dump the contents of the layer named `name`, if such a layer
    /// exists.
    ///
    /// # States
    ///
    /// This command is valid for any [`PortState`].
    pub fn dump_layer(&self, name: &str) -> Result<ioctl::DumpLayerResp> {
        let data = self.data.read();

        for l in &data.layers {
            if l.name() == name {
                return Ok(l.dump());
            }
        }

        Err(OpteError::LayerNotFound(name.to_string()))
    }

    /// Dump the contents of the TCP flow connection tracking table.
    ///
    /// # States
    ///
    /// This command is valid for the following states:
    ///
    /// * [`PortState::Running`]
    /// * [`PortState::Paused`]
    /// * [`PortState::Restored`]
    pub fn dump_tcp_flows(&self) -> Result<ioctl::DumpTcpFlowsResp> {
        let data = self.data.read();
        check_state!(
            data.state,
            [PortState::Running, PortState::Paused, PortState::Restored]
        )?;

        Ok(ioctl::DumpTcpFlowsResp { flows: data.tcp_flows.dump() })
    }

    /// Clear all entries from the Unified Flow Table (UFT).
    ///
    /// # States
    ///
    /// This command is valid for the following states.
    ///
    /// * [`PortState::Running`]
    pub fn clear_uft(&self) -> Result<()> {
        let mut data = self.data.write();
        check_state!(data.state, [PortState::Running])?;
        data.uft_in.clear();
        data.uft_out.clear();
        Ok(())
    }

    /// Clear all entries from the Layer Flow Table (LFT) of
    /// the layer named `layer`.
    ///
    /// # States
    ///
    /// This command is valid for the following states.
    ///
    /// * [`PortState::Running`]
    pub fn clear_lft(&self, layer: &str) -> Result<()> {
        let mut data = self.data.write();
        check_state!(data.state, [PortState::Running])?;
        data.layers
            .iter_mut()
            .find(|l| l.name() == layer)
            .ok_or_else(|| OpteError::LayerNotFound(layer.to_string()))?
            .clear_flows();
        Ok(())
    }

    /// Dump the contents of the Unified Flow Table (UFT).
    ///
    /// # States
    ///
    /// This command is valid for the following states:
    ///
    /// * [`PortState::Running`]
    /// * [`PortState::Paused`]
    /// * [`PortState::Restored`]
    pub fn dump_uft(&self) -> Result<ioctl::DumpUftResp> {
        let data = self.data.read();

        check_state!(
            data.state,
            [PortState::Running, PortState::Paused, PortState::Restored],
        )?;

        let in_limit = data.uft_in.get_limit().get();
        let in_num_flows = data.uft_in.num_flows();
        let in_flows = data.uft_in.dump();

        let out_limit = data.uft_out.get_limit().get();
        let out_num_flows = data.uft_out.num_flows();
        let out_flows = data.uft_out.dump();

        Ok(ioctl::DumpUftResp {
            in_limit,
            in_num_flows,
            in_flows,
            out_limit,
            out_num_flows,
            out_flows,
        })
    }

    /// Expire all flows whose TTL is overdue.
    ///
    /// # States
    ///
    /// This command is valid for the following states.
    ///
    /// * [`PortState::Running`]
    pub fn expire_flows(&self) -> Result<()> {
        self.expire_flows_inner(None)
    }

    /// Expire all flows whose TTL would be overdue at the time `now`,
    /// used for testing purposes.
    ///
    /// # States
    ///
    /// This command is valid for the following states.
    ///
    /// * [`PortState::Running`]
    #[cfg(any(feature = "std", test))]
    pub fn expire_flows_at(&self, now: Moment) -> Result<()> {
        self.expire_flows_inner(Some(now))
    }

    #[inline(always)]
    fn expire_flows_inner(&self, now: Option<Moment>) -> Result<()> {
        let mut data = self.data.write();
        let now = now.unwrap_or_else(Moment::now);
        check_state!(data.state, [PortState::Running])?;

        for l in &mut data.layers {
            l.expire_flows(now);
        }
        let _ = data.uft_in.expire_flows(now, |_| FLOW_ID_DEFAULT);
        let _ = data.uft_out.expire_flows(now, |_| FLOW_ID_DEFAULT);

        // XXX: TCP state expiry currently runs on a longer time scale than
        //      UFT entries, so we don't need to expire any extra UFT entries
        //      using the output Vec<InnerFlowId>. If this changes, i.e., we
        //      set TIME_WAIT_EXPIRE_TTL or another state-specific timer lower
        //      than 60s, we'll need to specifically expire the matching UFTs.
        let _ = data.tcp_flows.expire_flows(now, |_| FLOW_ID_DEFAULT);
        Ok(())
    }

    /// Find a rule in the specified layer and return its id.
    ///
    /// Search for a matching rule in the specified layer that has the
    /// same direction and predicates as the specified rule. If no
    /// matching rule is found, then `None` is returned.
    ///
    /// # Errors
    ///
    /// If the layer does not exist, an error is returned.
    ///
    /// # States
    ///
    /// This command is valid for any [`PortState`].
    pub fn find_rule(
        &self,
        layer_name: &str,
        dir: Direction,
        rule: &Rule<Finalized>,
    ) -> Result<Option<RuleId>> {
        let data = self.data.read();

        for layer in &data.layers {
            if layer.name() == layer_name {
                return Ok(layer.find_rule(dir, rule));
            }
        }

        Err(OpteError::LayerNotFound(layer_name.to_string()))
    }

    /// Return a reference to the [`Action`] defined in the given
    /// [`Layer`] at the given index. If the layer does not exist, or
    /// has no action at that index, then `None` is returned.
    ///
    /// # States
    ///
    /// This command is valid for any [`PortState`].
    pub fn layer_action(&self, layer: &str, idx: usize) -> Option<Action> {
        let data = self.data.read();
        for l in &data.layers {
            if l.name() == layer {
                return l.action(idx);
            }
        }

        None
    }

    /// Return a snapshot of the layer-level statistics.
    ///
    /// # States
    ///
    /// This command is valid for any [`PortState`].
    pub fn layer_stats_snap(&self, layer: &str) -> Option<LayerStatsSnap> {
        let data = self.data.read();

        for l in &data.layers {
            if l.name() == layer {
                return Some(l.stats_snap());
            }
        }

        None
    }

    /// List each [`Layer`] under this port.
    ///
    /// # States
    ///
    /// This command is valid for any [`PortState`].
    pub fn list_layers(&self) -> ioctl::ListLayersResp {
        let data = self.data.read();
        let mut tmp = vec![];

        for layer in &data.layers {
            tmp.push(ioctl::LayerDesc {
                name: layer.name().to_string(),
                rules_in: layer.num_rules(Direction::In),
                rules_out: layer.num_rules(Direction::Out),
                default_in: layer.default_action(Direction::In).to_string(),
                default_out: layer.default_action(Direction::Out).to_string(),
                flows: layer.num_flows(),
            });
        }

        ioctl::ListLayersResp { layers: tmp }
    }

    /// Return the MAC address of this port.
    pub fn mac_addr(&self) -> MacAddr {
        self.mac
    }

    /// Return the name of the port.
    pub fn name(&self) -> &str {
        &self.name
    }

    /// Return the name of the port as a CString.
    pub fn name_cstr(&self) -> &CString {
        &self.name_cstr
    }

    /// Process the packet.
    ///
    /// # States
    ///
    /// This command is valid only for [`PortState::Running`].
    #[inline(always)]
    pub fn process<'a, M>(
        &self,
        dir: Direction,
        // TODO: might want to pass in a &mut to an enum
        // which can advance to (and hold) light->full-fat metadata.
        // My gutfeel is that there's a perf cost here -- this struct
        // is pretty large, but expressing the transform on a &mut is also
        // less than ideal.
        mut pkt: Packet<LiteParsed<MsgBlkIterMut<'a>, M>>,
    ) -> result::Result<ProcessResult, ProcessError>
    where
        M: LightweightMeta<<MsgBlkIterMut<'a> as Read>::Chunk>,
    {
        let process_start = Moment::now();
        let flow_before = pkt.flow();
        let mblk_addr = pkt.mblk_addr();

        // Packet processing is split into a few mechanisms based on
        // expected speed, based on actions and the size of required metadata:
        //
        // 1. UFT exists. Pure push/pop with simple modifications to
        //    inner ULP fields. No body transform.
        // 2. UFT exists. Flow transform could not be compiled as above.
        //    Convert to full metadata and apply saved transform list.
        // 3. No UFT exists. Walk all tables, save and apply transforms
        //    piecemeal OR produce a non-`Modified` decision.
        //
        // Generally, 1 > 2 >>> 3 in terms of rate of pps.
        // Both 1 and 2 are able to drop the port lock very quickly.
        //
        // This tiering exists because we can save space on metadata
        // when we know that we won't have mixed owned/borrowed packet
        // data, and when we don't need to keep space for absent layers.
        // The size of metadata structs is a large bottleneck on packet
        // parsing performance, so we expect that minimising it for the
        // majority of packets pays off in the limit.
        //
        // In case 1, we can also cache and reuse the same EmitSpec for
        // all hit packets.
        //
        // Lock management here is generally optimistic. The strategy we employ
        // is to attempt to grab a UFT entry from a read lock -- on a miss or
        // an invalidated entry, we upgrade to a write lock (assuming we need to
        // fallback to the slowpath), and attempt to read again. A second miss
        // then leads to the slowpath. A successful fastpath hit may need to
        // reacquire the write-lock if we end up closing out a TCP flow.

        // The lock needs to be optional here because there is one
        // case wherein we need to reacquire the lock -- invalidation
        // by TCP state.
        let data = self.data.read();

        // (1) Check for UFT and precompiled.
        let mut epoch = self.epoch();
        check_state!(data.state, [PortState::Running])
            .map_err(|_| ProcessError::BadState(data.state))?;

        self.port_process_entry_probe(dir, &flow_before, epoch, mblk_addr);

        let uft: Option<Arc<FlowEntry<UftEntry<InnerFlowId>>>> = (match dir {
            Direction::Out => data.uft_out.get(&flow_before),
            Direction::In => data.uft_in.get(&flow_before),
        })
        .map(Arc::clone);

        drop(data);

        // If we have a UFT miss or invalid entry, upgrade to a write lock and
        // retry. This lets us use an optimistic lookup more often.
        let (uft, mut lock) = match uft {
            Some(ref entry) if entry.state().epoch == epoch => (uft, None),
            Some(_) | None => {
                let data = self.data.write();
                epoch = self.epoch();
                (
                    (match dir {
                        Direction::Out => data.uft_out.get(&flow_before),
                        Direction::In => data.uft_in.get(&flow_before),
                    })
                    .map(Arc::clone),
                    Some(data),
                )
            }
        };

        enum FastPathDecision {
            CompiledUft(Arc<FlowEntry<UftEntry<InnerFlowId>>>),
            Uft(Arc<FlowEntry<UftEntry<InnerFlowId>>>),
            Slow,
        }

        let decision = match uft {
            // We have a valid UFT entry of some kind -- clone out the
            // saved transforms so that we can drop the lock ASAP.
            // Recheck epoch in case we took a write lock and re-read
            // the UFT.
            Some(entry) if entry.state().epoch == epoch => {
                // The Fast Path.
                drop(lock.take());
                let xforms = &entry.state().xforms;
                let out = if xforms.compiled.is_some() {
                    FastPathDecision::CompiledUft(entry)
                } else {
                    FastPathDecision::Uft(entry)
                };

                match dir {
                    Direction::In => self.stats.vals.in_uft_hit.incr(1),
                    Direction::Out => self.stats.vals.out_uft_hit.incr(1),
                }

                out
            }

            // The entry is from a previous epoch; invalidate its UFT
            // entries and proceed to rule processing.
            // We will have been upgraded to a write lock if this was
            // possible.
            Some(entry) => {
                let data = lock
                    .as_mut()
                    .expect("lock should be held on this codepath");
                let epoch = entry.state().epoch;
                let owned_pair = *entry.state().pair.lock();
                let (ufid_in, ufid_out) = match dir {
                    Direction::Out => (owned_pair.as_ref(), Some(&flow_before)),
                    Direction::In => (Some(&flow_before), owned_pair.as_ref()),
                };
                self.uft_invalidate(data, ufid_out, ufid_in, epoch);

                FastPathDecision::Slow
            }
            None => FastPathDecision::Slow,
        };

        // (1)/(2) UFT hit. Update stats, drop locks, validate TCP state.
        //    We *almost always* know the result is modified.
        //    This will produce an incorrect stat in the event that TCP invalidation
        //    forces a reprocess, but I believe this is a necessary evil to keep work
        //    out of the portlock today. The correct fix is to AtomicU64 those stats,
        //    which we'll need for later metrics too.
        //    However, fixing this up if we get it wrong is simple enough.
        let mut invalidated_tcp = None;
        let mut reprocess = false;

        match &decision {
            FastPathDecision::CompiledUft(entry)
            | FastPathDecision::Uft(entry) => {
                let dummy_res = Ok(InternalProcessResult::Modified);
                match dir {
                    Direction::In => {
                        self.update_stats_in(&dummy_res);
                    }
                    Direction::Out => {
                        self.update_stats_out(&dummy_res);
                    }
                }

                entry.hit_at(process_start);
                self.uft_hit_probe(dir, &flow_before, epoch, &process_start);

                let tcp = entry.state().tcp_flow.as_ref();
                if let Some(tcp_flow) = tcp {
                    tcp_flow.hit_at(process_start);

                    let tcp = pkt
                        .meta()
                        .inner_tcp()
                        .expect("failed to find TCP state on known TCP flow");

                    let ufid_in = match dir {
                        Direction::In => Some(&flow_before),
                        Direction::Out => None,
                    };

                    match tcp_flow.state().update(
                        self.name_cstr.as_c_str(),
                        tcp,
                        dir,
                        pkt.len() as u64,
                        ufid_in,
                    ) {
                        Ok(TcpState::Closed) => {
                            invalidated_tcp = Some(Arc::clone(tcp_flow));
                        }
                        Err(TcpFlowStateError::NewFlow { .. }) => {
                            invalidated_tcp = Some(Arc::clone(tcp_flow));
                            reprocess = true;
                        }
                        _ => {}
                    }
                }
            }
            _ => {}
        }

        // reprocess => invalidated_tcp.is_some();
        debug_assert!(!reprocess || invalidated_tcp.is_some());

        // We've determined we're actually starting a new TCP flow (e.g., SYN
        // on any other state) from an existing UFT entry.
        // We know the lock is dropped -- reacquire the lock to remove the flow.
        // Elevate lock to full scope, if we are reprocessing as well.
        if let Some(entry) = invalidated_tcp {
            let mut local_lock = self.data.write();

            let flow_lock = entry.state().inner.lock();
            let ufid_out = &flow_lock.outbound_ufid;

            let ufid_in = flow_lock.inbound_ufid.as_ref();

            // Because we've dropped the port lock, another packet could have also
            // invalidated this flow and removed the entry. It could even install
            // new UFT/TCP entries, depending on lock/process ordering.
            //
            // Verify that the state we want to remove still exists, and is
            // `Arc`-identical.
            if let Some(found_entry) = local_lock.tcp_flows.get(ufid_out) {
                if Arc::ptr_eq(found_entry, &entry) {
                    self.uft_tcp_closed(&mut local_lock, ufid_out, ufid_in);
                    _ = local_lock.tcp_flows.remove(ufid_out);
                }
            }

            if reprocess {
                lock = Some(local_lock);
            }
        }

        if !reprocess {
            // (1) Execute precompiled, and exit.
            if let FastPathDecision::CompiledUft(entry) = decision {
                let l4_hash = entry.state().l4_hash;
                let tx =
                    entry.state().xforms.compiled.as_ref().cloned().unwrap();

                let len = pkt.len();
                let meta = pkt.meta_mut();
                let body_csum = if tx.checksums_dirty {
                    meta.compute_body_csum()
                } else {
                    None
                };
                meta.run_compiled_transform(&tx);
                if let Some(csum) = body_csum {
                    meta.update_inner_checksums(csum);
                }
                let encap_len = meta.encap_len();
                let ulp_len = (len - (encap_len as usize)) as u32;
                let rewind = match tx.encap {
                    CompiledEncap::Pop => encap_len,
                    _ => 0,
                };
                let out = EmitSpec {
                    prepend: PushSpec::Fastpath(tx),
                    l4_hash,
                    rewind,
                    ulp_len,
                };

                let flow_after = meta.flow();
                let res = Ok(ProcessResult::Modified(out));
                self.port_process_return_probe(
                    dir,
                    &flow_before,
                    &flow_after,
                    epoch,
                    mblk_addr,
                    &res,
                    1,
                );
                return res;
            }
        }

        // (2)/(3) Full-fat metadata is required.
        let mut pkt = pkt.to_full_meta();
        let mut ameta = ActionMeta::new();

        let (res, path) = match (&decision, dir) {
            // (2) Apply retrieved transform. Lock is dropped.
            // Reuse cached l4 hash.
            (FastPathDecision::Uft(entry), _) if !reprocess => {
                let l4_hash = entry.state().l4_hash;
                let tx = Arc::clone(&entry.state().xforms);

                pkt.set_l4_hash(l4_hash);
                tx.apply(&mut pkt, dir)?;
                (Ok(InternalProcessResult::Modified), 2)
            }

            // (3) Full-table processing for the packet, then drop the lock.
            // Cksum updates are left undone, so we perform those manually
            // outside the port lock.
            (_, Direction::In) => {
                let data = lock
                    .as_mut()
                    .expect("lock should be held on this codepath");

                let res = self.process_in_miss(
                    data,
                    epoch,
                    &mut pkt,
                    &flow_before,
                    &mut ameta,
                );

                // Prevent double-counting reprocessed modify entries.
                if !(reprocess
                    && matches!(res, Ok(InternalProcessResult::Modified)))
                {
                    self.update_stats_in(&res);
                }
                drop(lock);

                pkt.update_checksums();
                (res, 3)
            }
            (_, Direction::Out) => {
                let data = lock
                    .as_mut()
                    .expect("lock should be held on this codepath");

                let res =
                    self.process_out_miss(data, epoch, &mut pkt, &mut ameta);

                // Prevent double-counting reprocessed modify entries.
                if !(reprocess
                    && matches!(res, Ok(InternalProcessResult::Modified)))
                {
                    self.update_stats_out(&res);
                }
                drop(lock);

                pkt.update_checksums();
                (res, 3)
            }
        };

        let flow_after = *pkt.flow();

        let res = res.and_then(|v| match v {
            InternalProcessResult::Drop { reason } => {
                Ok(ProcessResult::Drop { reason })
            }
            InternalProcessResult::Hairpin(v) => Ok(ProcessResult::Hairpin(v)),
            InternalProcessResult::Modified => pkt
                .emit_spec()
                .map_err(|_| ProcessError::BadEmitSpec)
                .map(ProcessResult::Modified),
        });
        self.port_process_return_probe(
            dir,
            &flow_before,
            &flow_after,
            epoch,
            mblk_addr,
            &res,
            path,
        );
        res
    }

    /// Remove the rule identified by the `dir`, `layer_name`, `id`
    /// combination, if such a rule exists.
    ///
    /// The port's epoch is moved forward; flows processed after this
    /// call will have their UFT entry invalidated and recomputed
    /// lazily on the next packet to arrive.
    ///
    /// # Errors
    ///
    /// If the layer does not exist, an error is returned.
    ///
    /// # States
    ///
    /// This command is valid for the following states:
    ///
    /// * [`PortState::Ready`]
    /// * [`PortState::Running`]
    pub fn remove_rule(
        &self,
        layer_name: &str,
        dir: Direction,
        id: RuleId,
    ) -> Result<()> {
        let mut data = self.data.write();
        check_state!(data.state, [PortState::Ready, PortState::Running])?;

        for layer in &mut data.layers {
            if layer.name() == layer_name {
                match layer.remove_rule(dir, id) {
                    Err(_) => return Err(OpteError::RuleNotFound(id)),
                    Ok(()) => {
                        // XXX There is a tiny window between the rule being
                        // removed and the epoch incremented. For now we don't
                        // worry about this as a few packets getting by with
                        // the old rule set is not a major issue. But in the
                        // future we could eliminate this window by passing a
                        // reference to the epoch to `Layer::remove_rule()`
                        // and let it perform the increment.
                        // XXX(kyle) This is not a concern while we have the
                        // port lock in place.
                        self.epoch.fetch_add(1, SeqCst);
                        return Ok(());
                    }
                }
            }
        }

        Err(OpteError::LayerNotFound(layer_name.to_string()))
    }

    /// For the given layer, set both the inbound and outbound rules
    /// atomically.
    ///
    /// This operation replaces the current inbound and outbound rule
    /// sets with the ones passed as argument; it is not additive.
    ///
    /// The port's epoch is moved forward; flows processed after this
    /// call will have their UFT entry invalidated and recomputed
    /// lazily on the next packet to arrive.
    ///
    /// # Errors
    ///
    /// If the layer does not exist, an error is returned.
    ///
    /// # States
    ///
    /// This command is valid for the following states:
    ///
    /// * [`PortState::Ready`]
    /// * [`PortState::Running`]
    pub fn set_rules(
        &self,
        layer_name: &str,
        in_rules: Vec<Rule<Finalized>>,
        out_rules: Vec<Rule<Finalized>>,
    ) -> Result<()> {
        let mut data = self.data.write();
        check_state!(data.state, [PortState::Ready, PortState::Running])?;

        for layer in &mut data.layers {
            if layer.name() == layer_name {
                self.epoch.fetch_add(1, SeqCst);
                layer.set_rules(in_rules, out_rules);
                return Ok(());
            }
        }

        Err(OpteError::LayerNotFound(layer_name.to_string()))
    }

    // TODO: not dupe `set_rules`.
    pub fn set_rules_soft(
        &self,
        layer_name: &str,
        in_rules: Vec<Rule<Finalized>>,
        out_rules: Vec<Rule<Finalized>>,
    ) -> Result<()> {
        let mut data = self.data.write();
        check_state!(data.state, [PortState::Ready, PortState::Running])?;

        for layer in &mut data.layers {
            if layer.name() == layer_name {
                self.epoch.fetch_add(1, SeqCst);
                layer.set_rules_soft(in_rules, out_rules);
                return Ok(());
            }
        }

        Err(OpteError::LayerNotFound(layer_name.to_string()))
    }

    /// Grab a snapshot of the port statistics.
    pub fn stats_snap(&self) -> PortStatsSnap {
        self.stats.vals.snapshot()
    }

    /// Return the [`TcpState`] of a given flow.
    #[cfg(any(feature = "test-help", test))]
    pub fn tcp_state(&self, flow: &InnerFlowId) -> Option<TcpState> {
        self.data
            .read()
            .tcp_flows
            .get(flow)
            .map(|entry| entry.state().tcp_state())
    }
}

#[allow(dead_code)]
#[derive(Debug)]
enum TcpMaybeClosed {
    Closed { ufid_inbound: Option<InnerFlowId> },
    NewState(TcpState, Arc<FlowEntry<TcpFlowEntryState>>),
}

// This is a convenience wrapper for keeping the header and body
// transformations under one structure, allowing them to be passes as
// one argument.
#[derive(Clone)]
pub(crate) struct Transforms {
    pub(crate) hdr: Vec<HdrTransform>,
    pub(crate) body: Vec<Box<dyn BodyTransform>>,
    pub(crate) compiled: Option<Arc<CompiledTransform>>,
}

impl Transforms {
    fn new() -> Self {
        Self {
            hdr: Vec::with_capacity(8),
            body: Vec::with_capacity(2),
            compiled: None,
        }
    }

    #[inline]
    fn apply<'a, T: Read + Pullup + 'a>(
        &self,
        pkt: &mut Packet<FullParsed<T>>,
        dir: Direction,
    ) -> result::Result<(), ProcessError>
    where
        T::Chunk: ByteSliceMut,
    {
        // TODO: It should be possible to combine header transforms
        // into a single operation per layer, particularly when
        // they are disjoint like we do in the Compiled case.
        for ht in &self.hdr {
            pkt.hdr_transform(ht)?;
        }

        for bt in &self.body {
            pkt.body_transform(dir, &**bt)?;
        }

        pkt.update_checksums();

        Ok(())
    }

    #[inline]
    fn compile(mut self, checksums_dirty: bool) -> Arc<Self> {
        // Compile to a fasterpath transform iff. no body transform.
        if self.body.is_empty() {
            let mut still_permissable = true;

            let mut outer_ether = None;
            let mut outer_ip = None;
            let mut outer_encap = None;

            let mut inner_ether = None;
            let mut inner_ip = None;
            let mut inner_ulp = None;
            for transform in &self.hdr {
                if !still_permissable {
                    continue;
                }

                // All outer layers must be pushed (or popped/ignored) at the same
                // time for compilation. No modifications are permissable.
                fn store_outer_push<P: Copy, M>(
                    tx: &HeaderAction<P, M>,
                    still_permissable: &mut bool,
                    slot: &mut Option<P>,
                ) {
                    match tx {
                        HeaderAction::Push(p) => *slot = Some(*p),
                        HeaderAction::Pop => *slot = None,
                        HeaderAction::Modify(_) => *still_permissable = false,
                        HeaderAction::Ignore => {}
                    }
                }
                store_outer_push(
                    &transform.outer_ether,
                    &mut still_permissable,
                    &mut outer_ether,
                );
                store_outer_push(
                    &transform.outer_ip,
                    &mut still_permissable,
                    &mut outer_ip,
                );
                store_outer_push(
                    &transform.outer_encap,
                    &mut still_permissable,
                    &mut outer_encap,
                );

                // Allow up to one action per ULP field, which must be modify.
                // We can't yet combine sets of `Modify` actions,
                // but the Oxide dataplane does not use this in practice.
                fn store_inner_mod<'a, P, M>(
                    tx: &'a HeaderAction<P, M>,
                    still_permissable: &mut bool,
                    slot: &mut Option<&'a M>,
                ) {
                    match tx {
                        HeaderAction::Push(_) | HeaderAction::Pop => {
                            *still_permissable = false;
                        }
                        HeaderAction::Modify(m) => {
                            *still_permissable &= slot.replace(m).is_none();
                        }
                        HeaderAction::Ignore => {}
                    }
                }
                store_inner_mod(
                    &transform.inner_ether,
                    &mut still_permissable,
                    &mut inner_ether,
                );
                store_inner_mod(
                    &transform.inner_ip,
                    &mut still_permissable,
                    &mut inner_ip,
                );

                match &transform.inner_ulp {
                    UlpHeaderAction::Modify(m) => {
                        still_permissable &= inner_ulp.replace(m).is_none();
                    }
                    UlpHeaderAction::Ignore => {}
                }
            }

            if still_permissable {
                let encap = match (outer_ether, outer_ip, outer_encap) {
                    (Some(eth), Some(ip), Some(encap)) => {
                        let encap_repr = match encap {
                            EncapPush::Geneve(g) => (
                                Udp {
                                    source: g.entropy,
                                    destination: GENEVE_PORT,
                                    ..Default::default()
                                },
                                Geneve { vni: g.vni, ..Default::default() },
                            ),
                        };

                        let eth_repr = Ethernet {
                            destination: eth.dst,
                            source: eth.src,
                            ethertype: Ethertype(eth.ether_type.into()),
                        };
                        let (ip_repr, l3_extra_bytes, ip_len_offset) = match ip
                        {
                            IpPush::Ip4(v4) => (
                                L3Repr::Ipv4(Ipv4 {
                                    protocol: IpProtocol(v4.proto.into()),
                                    source: v4.src,
                                    destination: v4.dst,
                                    total_len: Ipv4::MINIMUM_LENGTH as u16,
                                    ..Default::default()
                                }),
                                Ipv4::MINIMUM_LENGTH,
                                2,
                            ),
                            IpPush::Ip6(v6) => (
                                L3Repr::Ipv6(Ipv6 {
                                    next_header: IpProtocol(v6.proto.into()),
                                    source: v6.src,
                                    destination: v6.dst,
                                    payload_len: 0,
                                    ..Default::default()
                                }),
                                0,
                                4,
                            ),
                        };

                        let encap_sz = encap_repr.packet_length();
                        let l3_len_offset =
                            eth_repr.packet_length() + ip_len_offset;

                        // UDP has a length field 4B into its header.
                        // in event of TCP, l4_len_offset is ignored.
                        let l4_len_offset = eth_repr.packet_length()
                            + ip_repr.packet_length()
                            + 4;

                        let bytes = (eth_repr, ip_repr, encap_repr).emit_vec();

                        Some(CompiledEncap::Push {
                            encap,
                            eth,
                            ip,
                            bytes,
                            l3_len_offset,
                            l3_extra_bytes,
                            l4_len_offset,
                            encap_sz,
                        })
                    }
                    (None, None, None) => Some(CompiledEncap::Pop),
                    _ => None,
                };

                if let Some(encap) = encap {
                    self.compiled = Some(
                        CompiledTransform {
                            encap,
                            inner_ether: inner_ether.cloned(),
                            inner_ip: inner_ip.cloned(),
                            inner_ulp: inner_ulp.cloned(),
                            checksums_dirty,
                        }
                        .into(),
                    );
                }
            }
        }

        Arc::new(self)
    }
}

impl fmt::Debug for Transforms {
    fn fmt(&self, f: &mut fmt::Formatter) -> fmt::Result {
        let body_strs =
            self.body.iter().map(ToString::to_string).collect::<Vec<String>>();
        f.debug_struct("Transforms")
            .field("hdr", &self.hdr)
            .field("body", &body_strs)
            .field("compiled", &self.compiled)
            .finish()
    }
}

// Keeping the private functions here just for the sake of code
// organization.
impl<N: NetworkImpl> Port<N> {
    // Process the packet against each layer in turn. If `Allow` is
    // returned, then `meta` contains the updated metadata, and `hts`
    // contains the list of header transformations to run against the
    // metadata.
    //
    // Processing may return early for several reasons.
    //
    // * Deny: A layer can choose to deny a packet, in which case the
    // packet is dropped and no further processing is done.
    //
    // * Hairpin: A layer has generated a hairpin packet.
    //
    // * Error: An error has ocurred and processing cannot continue.
    fn layers_process(
        &self,
        data: &mut PortData,
        dir: Direction,
        pkt: &mut Packet<MblkFullParsed>,
        xforms: &mut Transforms,
        ameta: &mut ActionMeta,
    ) -> result::Result<LayerResult, LayerError> {
        match dir {
            Direction::Out => {
                for layer in &mut data.layers {
                    let res =
                        layer.process(&self.ectx, dir, pkt, xforms, ameta);

                    match res {
                        Ok(LayerResult::Allow) => (),
                        ret @ Ok(LayerResult::Deny { .. }) => return ret,
                        ret @ Ok(LayerResult::Hairpin(_)) => return ret,
                        ret @ Ok(LayerResult::HandlePkt) => return ret,
                        ret @ Err(_) => return ret,
                    }
                }
            }

            Direction::In => {
                for layer in data.layers.iter_mut().rev() {
                    let res =
                        layer.process(&self.ectx, dir, pkt, xforms, ameta);

                    match res {
                        Ok(LayerResult::Allow) => (),
                        ret @ Ok(LayerResult::Deny { .. }) => return ret,
                        ret @ Ok(LayerResult::Hairpin(_)) => return ret,
                        ret @ Ok(LayerResult::HandlePkt) => return ret,
                        ret @ Err(_) => return ret,
                    }
                }
            }
        }

        Ok(LayerResult::Allow)
    }

    #[inline]
    fn port_process_entry_probe(
        &self,
        dir: Direction,
        flow: &InnerFlowId,
        epoch: u64,
        mblk_addr: uintptr_t,
    ) {
        cfg_if::cfg_if! {
            if #[cfg(all(not(feature = "std"), not(test)))] {
                __dtrace_probe_port__process__entry(
                    dir as uintptr_t,
                    self.name_cstr.as_ptr() as uintptr_t,
                    flow,
                    epoch as uintptr_t,
                    mblk_addr,
                );
            } else if #[cfg(feature = "usdt")] {
                let flow_s = flow.to_string();
                crate::opte_provider::port__process__entry!(
                    || (dir, &self.name, flow_s, epoch, mblk_addr)
                );
            } else {
                let (..) = (dir, flow, epoch, mblk_addr);
            }
        }
    }

    #[allow(clippy::too_many_arguments)]
    #[inline(always)]
    fn port_process_return_probe(
        &self,
        dir: Direction,
        flow_before: &InnerFlowId,
        flow_after: &InnerFlowId,
        epoch: u64,
        mblk_addr: uintptr_t,
        res: &result::Result<ProcessResult, ProcessError>,
        path: u64,
    ) {
        cfg_if! {
            if #[cfg(all(not(feature = "std"), not(test)))] {

                // XXX This would probably be better as separate probes;
                // for now this does the trick.
                let (eb, extra_str) = match res {
                    Ok(v @ ProcessResult::Drop { reason }) => (
                        LabelBlock::from_nested(v),
                        Some(format!("{reason:?}\0"))
                    ),
                    Ok(v) => (LabelBlock::from_nested(v), None),
                    // TODO: Handle the error types in a zero-cost way.
                    Err(e) => (Ok(LabelBlock::new()), Some(format!("ERROR: {:?}\0", e))),
                };

                // Truncation is captured *in* the LabelBlock.
                let mut eb = match eb {
                    Ok(block) => block,
                    Err(block) => block,
                };

                let extra_cstr = extra_str
                    .as_ref()
                    .and_then(
                        |v| core::ffi::CStr::from_bytes_until_nul(v.as_bytes()).ok()
                    );

                let hp_pkt_ptr = match res {
                    Ok(ProcessResult::Hairpin(hp)) => {
                        hp.mblk_addr()
                    }
                    _ => 0,
                };

                unsafe {
                    if let Some(extra_cstr) = extra_cstr {
                        let _ = eb.append_name_raw(extra_cstr);
                    }
                }
                __dtrace_probe_port__process__return(
                    dir as uintptr_t,
                    self.name_cstr.as_ptr() as uintptr_t,
                    flow_before,
                    flow_after,
                    epoch as uintptr_t,
                    mblk_addr,
                    hp_pkt_ptr,
                    eb.as_ptr(),
                    path as uintptr_t,
                );
            } else if #[cfg(feature = "usdt")] {
                let flow_b_s = flow_before.to_string();
                let flow_a_s = flow_after.to_string();
                let res_str = match res {
                    Ok(v) => format!("{:?}", v),
                    Err(e) => format!("ERROR: {:?}", e),
                };
                let _ = path;

                crate::opte_provider::port__process__return!(
                    || (
                        (dir, self.name.as_str()),
                        (flow_b_s.as_ref(), flow_a_s.as_ref()),
                        epoch,
                        mblk_addr,
                        res_str
                    )
                );
            } else {
                let (..) = (dir, flow_before, flow_after, epoch, mblk_addr, res, path);
            }
        }
    }

    /// Creates a new TCP flow state entry for a given packet.
    ///
    /// # Errors
    /// * `OpteError::MaxCapacity(_)` if the TCP flows table is full.
    /// * `ProcessError::TcpFlow(_)` if we do not have a valid transition from
    ///   `Closed` based on the packet state.
    fn create_new_tcp_entry<V: ByteSlice>(
        &self,
        tcp_flows: &mut FlowTable<TcpFlowEntryState>,
        tcp: &impl TcpRef<V>,
        dir: &TcpDirection,
        pkt_len: u64,
    ) -> result::Result<TcpMaybeClosed, ProcessError> {
        // Create a new entry and find its current state. In
        // this case it should always be `SynSent`, unless we're
        // recovering an `Established` flow.
        let mut tfs = TcpFlowState::new();

        let tcp_state = match tfs.process(
            self.name_cstr.as_c_str(),
            dir.dir(),
            dir.local_flow(),
            tcp,
        ) {
            Ok(tcp_state) => tcp_state,

            // We're intentionally not allowing through unexpected segments or
            // new flow conditions: SYN packets will always be accepted in the
            // starting states, and we have valid shortcuts back into `Established`.
            Err(e) => return Err(ProcessError::TcpFlow(e)),
        };

        if tcp_state != TcpState::Closed {
            // The inbound UFID is determined on the inbound side.
            let (ufid_out, tfes) = match *dir {
                TcpDirection::In { ufid_in, ufid_out } => (
                    ufid_out,
                    TcpFlowEntryState::new_inbound(
                        *ufid_out, *ufid_in, tfs, pkt_len,
                    ),
                ),
                TcpDirection::Out { ufid_out } => (
                    ufid_out,
                    TcpFlowEntryState::new_outbound(*ufid_out, tfs, pkt_len),
                ),
            };
            match tcp_flows.add_and_return(*ufid_out, tfes) {
                Ok(entry) => Ok(TcpMaybeClosed::NewState(tcp_state, entry)),
                Err(OpteError::MaxCapacity(limit)) => {
                    Err(ProcessError::FlowTableFull { kind: "TCP", limit })
                }
                Err(_) => unreachable!(
                    "Cannot return other errors from FlowTable::add"
                ),
            }
        } else {
            Ok(TcpMaybeClosed::Closed {
                ufid_inbound: match *dir {
                    TcpDirection::In { ufid_in, .. } => Some(*ufid_in),
                    TcpDirection::Out { .. } => None,
                },
            })
        }
    }

    /// Attempts to lookup and update TCP flowstate in response to a given
    /// packet from within the slowpath.
    ///
    /// Unexpected TCP segments on existing connections will be allowed,
    /// but will fire DTrace probes via `Self::tcp_err_probe`.
    ///
    /// # Errors
    /// * `ProcessError::MissingFlow` if no flow currently exists.
    /// * `ProcessError::TcpFlow(NewFlow { .. })` if this packet retired
    ///   an existing TCP flow state entry.
    ///
    /// Callers which expect an existing TCP flow entry due to an existing UFT
    /// (e.g. `process_out_tcp_existing`) should respond to `NewFlow` by creating
    /// a new TCP flow table entry. Where possible, this should be done by treating
    /// a packet as a UFT miss (e.g., `process_out_miss`) and reprocessing the flow.
    fn update_tcp_entry<V: ByteSlice>(
        &self,
        data: &mut PortData,
        tcp: &impl TcpRef<V>,
        dir: &TcpDirection,
        pkt_len: u64,
    ) -> result::Result<TcpMaybeClosed, ProcessError> {
        let (ufid_out, ufid_in) = match *dir {
            TcpDirection::In { ufid_in, ufid_out } => (ufid_out, Some(ufid_in)),
            TcpDirection::Out { ufid_out } => (ufid_out, None),
        };

        let Some(entry) = data.tcp_flows.get(ufid_out) else {
            return Err(ProcessError::MissingFlow(*ufid_out));
        };
        let entry = entry.clone();

        entry.hit();
        let tfes_base = entry.state();

        let next_state = tfes_base.update(
            self.name_cstr.as_c_str(),
            tcp,
            dir.dir(),
            pkt_len,
            ufid_in,
        );

        let ufid_inbound = if matches!(
            next_state,
            Ok(TcpState::Closed) | Err(TcpFlowStateError::NewFlow { .. })
        ) {
            // Due to order of operations, out_tcp_existing must
            // call uft_tcp_closed separately.
            let entry = data.tcp_flows.remove(ufid_out).unwrap();
            let lock = entry.state().inner.lock();
            let state_ufid = lock.inbound_ufid;

            // The inbound side of the UFT is based on
            // the network-side of the flow (pre-processing).
            self.uft_tcp_closed(data, ufid_out, state_ufid.as_ref());

            ufid_in.copied().or(state_ufid)
        } else {
            None
        };

        let next_state = match next_state {
            Ok(a) => Ok(a),
            Err(e @ TcpFlowStateError::UnexpectedSegment { state, .. }) => {
                self.tcp_err_probe(
                    dir.dir(),
                    None,
                    dir.local_flow(),
                    e.to_string(),
                );
                Ok(state)
            }
            Err(e) => Err(ProcessError::TcpFlow(e)),
        }?;

        Ok(match next_state {
            TcpState::Closed => TcpMaybeClosed::Closed { ufid_inbound },
            a => TcpMaybeClosed::NewState(a, entry),
        })
    }

    // Process the TCP packet for the purposes of connection tracking
    // when an inbound UFT entry exists.
    fn process_in_tcp(
        &self,
        data: &mut PortData,
        pmeta: &MblkPacketData,
        ufid_in: &InnerFlowId,
        pkt_len: u64,
    ) -> result::Result<TcpMaybeClosed, ProcessError> {
        // All TCP flows are keyed with respect to the outbound Flow
        // ID, therefore we mirror the flow. This value must represent
        // the guest-side of the flow and thus come from the passed-in
        // packet metadata that represents the post-processed packet.
        let ufid_out = InnerFlowId::from(pmeta).mirror();

        // Unwrap: We know this is a TCP packet at this point.
        //
        // XXX This will be even more foolproof in the future when
        // we've implemented the notion of FlowSet and Packet is
        // generic on header group/flow type.
        let tcp = pmeta.inner_tcp().unwrap();

        let dir = TcpDirection::In { ufid_in, ufid_out: &ufid_out };

        match self.update_tcp_entry(data, tcp, &dir, pkt_len) {
            // We need to create a new TCP entry here because we can't call
            // `process_in_miss` on the already-modified packet.
            Err(
                ProcessError::TcpFlow(TcpFlowStateError::NewFlow { .. })
                | ProcessError::MissingFlow(_),
            ) => self.create_new_tcp_entry(
                &mut data.tcp_flows,
                tcp,
                &dir,
                pkt_len,
            ),
            v => v,
        }
    }

    fn process_in_miss(
        &self,
        data: &mut PortData,
        epoch: u64,
        pkt: &mut Packet<MblkFullParsed>,
        ufid_in: &InnerFlowId,
        ameta: &mut ActionMeta,
    ) -> result::Result<InternalProcessResult, ProcessError> {
        use Direction::In;

        self.stats.vals.in_uft_miss.incr(1);
        let mut xforms = Transforms::new();
        let res = self.layers_process(data, In, pkt, &mut xforms, ameta);
        match res {
            Ok(LayerResult::Allow) => {
                // If there is no flow ID, then do not create a UFT
                // entry.
                if *ufid_in == FLOW_ID_DEFAULT {
                    return Ok(InternalProcessResult::Modified);
                }
            }

            Ok(LayerResult::Deny { name, reason }) => {
                return Ok(InternalProcessResult::Drop {
                    reason: DropReason::Layer { name, reason },
                });
            }

            Ok(LayerResult::Hairpin(hppkt)) => {
                return Ok(InternalProcessResult::Hairpin(hppkt));
            }

            Ok(LayerResult::HandlePkt) => {
                return Ok(InternalProcessResult::from(self.net.handle_pkt(
                    In,
                    pkt,
                    &data.uft_in,
                    &data.uft_out,
                )?));
            }

            Err(e) => return Err(ProcessError::Layer(e)),
        }

        let ufid_out = pkt.flow().mirror();
        let mut hte = UftEntry {
            pair: KMutex::new(Some(ufid_out)),
            xforms: xforms.compile(pkt.checksums_dirty()),
            epoch,
            l4_hash: ufid_in.crc32(),
            tcp_flow: None,
        };

        // Keep around the comment on the `None` arm
        #[allow(clippy::single_match)]
        match data.uft_out.get(&ufid_out) {
            // If an outbound packet has already created an outbound
            // UFT entry, make sure to pair it to this inbound entry.
            Some(out_entry) => {
                // Remember, the inbound UFID is the flow as seen by
                // the network, before any processing is done by OPTE.

                *out_entry.state().pair.lock() = Some(*ufid_in);
            }

            // Ideally we would simulate the outbound flow if no
            // outbound UFT entry existed at this point as per VFP
            // §6.4.1. However, the act of "simulating" a flow hasn't
            // been implemented yet. For now we only lazily create UFT
            // outbound entries, which also means that their `pair`
            // value will be `None` in the case where the inbound
            // packet is the first one for a given flow (because OPTE
            // cannot assume symmetric UFIDs between inbound and
            // outbound).
            None => (),
        }

        // For inbound traffic the TCP flow table must be
        // checked _after_ processing take place.
        if pkt.meta().is_inner_tcp() {
            match self.process_in_tcp(
                data,
                pkt.meta(),
                ufid_in,
                pkt.len() as u64,
            ) {
                Ok(TcpMaybeClosed::Closed { .. }) => {
                    Ok(InternalProcessResult::Modified)
                }

                // Found existing TCP flow, or have just created a new one.
                Ok(TcpMaybeClosed::NewState(_, flow)) => {
                    // We have a good TCP flow, create a new UFT entry.
                    hte.tcp_flow = Some(flow);
                    match data.uft_in.add(*ufid_in, hte) {
                        Ok(_) => Ok(InternalProcessResult::Modified),
                        Err(OpteError::MaxCapacity(limit)) => {
                            Err(ProcessError::FlowTableFull {
                                kind: "UFT",
                                limit,
                            })
                        }
                        Err(_) => unreachable!(
                            "Cannot return other errors from FlowTable::add"
                        ),
                    }
                }

                // Unlike for existing flows, we don't allow through
                // unexpected packets here for now -- the `TcpState` FSM
                // already encodes a shortcut from `Closed` to `Established.
                Err(ProcessError::TcpFlow(err)) => {
                    let e = format!("{err}");
                    self.tcp_err(&data.tcp_flows, Direction::In, e, pkt);
                    Ok(InternalProcessResult::Drop {
                        reason: DropReason::TcpErr,
                    })
                }
                Err(ProcessError::FlowTableFull { kind, limit }) => {
                    let e = format!("{kind} flow table full ({limit} entries)");
                    self.tcp_err(&data.tcp_flows, Direction::In, e, pkt);
                    Ok(InternalProcessResult::Drop {
                        reason: DropReason::TcpErr,
                    })
                }
                res => unreachable!(
                    "Cannot return other errors from \
                    process_in_tcp, returned: {res:?}"
                ),
            }
        } else {
            match data.uft_in.add(*ufid_in, hte) {
                Ok(_) => Ok(InternalProcessResult::Modified),
                Err(OpteError::MaxCapacity(limit)) => {
                    Err(ProcessError::FlowTableFull { kind: "UFT", limit })
                }
                Err(_) => unreachable!(
                    "Cannot return other errors from FlowTable::add"
                ),
            }
        }
    }

    #[allow(unused_variables)]
    fn uft_hit_probe(
        &self,
        dir: Direction,
        ufid: &InnerFlowId,
        epoch: u64,
        last_hit: &Moment,
    ) {
        cfg_if::cfg_if! {
            if #[cfg(all(not(feature = "std"), not(test)))] {
                __dtrace_probe_uft__hit(
                    dir as uintptr_t,
                    self.name_cstr.as_ptr() as uintptr_t,
                    ufid,
                    epoch as uintptr_t,
                    last_hit.raw_millis() as usize
                );
            } else if #[cfg(feature = "usdt")] {
                let port_s = self.name_cstr.to_str().unwrap();
                let ufid_s = ufid.to_string();
                crate::opte_provider::uft__hit!(
                    || (dir, port_s, ufid_s, epoch, 0)
                );
            } else {
                let (_, _, _) = (dir, ufid, epoch);
            }
        }
    }

    // Process the TCP packet for the purposes of connection tracking
    // when an outbound UFT entry was just created.
    fn process_out_tcp_new(
        &self,
        data: &mut PortData,
        ufid_out: &InnerFlowId,
        pmeta: &MblkPacketData,
        pkt_len: u64,
    ) -> result::Result<TcpMaybeClosed, ProcessError> {
        let tcp = pmeta.inner_tcp().unwrap();
        let dir = TcpDirection::Out { ufid_out };

        match self.update_tcp_entry(data, tcp, &dir, pkt_len) {
            Err(
                ProcessError::TcpFlow(TcpFlowStateError::NewFlow { .. })
                | ProcessError::MissingFlow(_),
            ) => self.create_new_tcp_entry(
                &mut data.tcp_flows,
                tcp,
                &dir,
                pkt_len,
            ),
            other => other,
        }
    }

    fn process_out_miss(
        &self,
        data: &mut PortData,
        epoch: u64,
        pkt: &mut Packet<MblkFullParsed>,
        ameta: &mut ActionMeta,
    ) -> result::Result<InternalProcessResult, ProcessError> {
        use Direction::Out;

        self.stats.vals.out_uft_miss.incr(1);
        let mut tcp_closed = false;

        // For outbound traffic the TCP flow table must be checked
        // _before_ processing take place.
        let tcp_flow = if pkt.meta().is_inner_tcp() {
            match self.process_out_tcp_new(
                data,
                pkt.flow(),
                pkt.meta(),
                pkt.len() as u64,
            ) {
                Ok(TcpMaybeClosed::Closed { ufid_inbound }) => {
                    tcp_closed = true;
                    self.uft_tcp_closed(
                        data,
                        pkt.flow(),
                        ufid_inbound.as_ref(),
                    );
                    None
                }

                // Continue with processing.
                Ok(TcpMaybeClosed::NewState(_, flow)) => Some(flow),

                // Unlike for existing flows, we don't allow through
                // unexpected packets here for now -- the `TcpState` FSM
                // already encodes a shortcut from `Closed` to `Established.
                Err(ProcessError::TcpFlow(err)) => {
                    let e = format!("{err}");
                    self.tcp_err(&data.tcp_flows, Out, e, pkt);
                    return Ok(InternalProcessResult::Drop {
                        reason: DropReason::TcpErr,
                    });
                }
                Err(ProcessError::MissingFlow(flow_id)) => {
                    let e = format!("Missing TCP flow ID: {flow_id}");
                    self.tcp_err(&data.tcp_flows, Direction::In, e, pkt);
                    return Ok(InternalProcessResult::Drop {
                        reason: DropReason::TcpErr,
                    });
                }
                Err(ProcessError::FlowTableFull { kind, limit }) => {
                    let e = format!("{kind} flow table full ({limit} entries)");
                    self.tcp_err(&data.tcp_flows, Direction::In, e, pkt);
                    return Ok(InternalProcessResult::Drop {
                        reason: DropReason::TcpErr,
                    });
                }
                res => unreachable!(
                    "Cannot return other errors from process_in_tcp_new, returned: {res:?}"
                ),
            }
        } else {
            None
        };

        let mut xforms = Transforms::new();
        let flow_before = *pkt.flow();
        let res = self.layers_process(data, Out, pkt, &mut xforms, ameta);

        let hte = UftEntry {
            pair: KMutex::new(None),
            xforms: xforms.compile(pkt.checksums_dirty()),
            epoch,
            l4_hash: flow_before.crc32(),
            tcp_flow,
        };

        match res {
            Ok(LayerResult::Allow) => {
                // If there is no Flow ID, then there is no UFT entry.
                if flow_before == FLOW_ID_DEFAULT || tcp_closed {
                    return Ok(InternalProcessResult::Modified);
                }
                match data.uft_out.add(flow_before, hte) {
                    Ok(_) => Ok(InternalProcessResult::Modified),
                    Err(OpteError::MaxCapacity(limit)) => {
                        Err(ProcessError::FlowTableFull { kind: "UFT", limit })
                    }
                    Err(_) => unreachable!(
                        "Cannot return other errors from FlowTable::add"
                    ),
                }
            }

            Ok(LayerResult::Hairpin(hppkt)) => {
                Ok(InternalProcessResult::Hairpin(hppkt))
            }

            Ok(LayerResult::Deny { name, reason }) => {
                Ok(InternalProcessResult::Drop {
                    reason: DropReason::Layer { name, reason },
                })
            }

            Ok(LayerResult::HandlePkt) => Ok(InternalProcessResult::from(
                self.net.handle_pkt(Out, pkt, &data.uft_in, &data.uft_out)?,
            )),

            Err(e) => Err(ProcessError::Layer(e)),
        }
    }

    fn uft_invalidate(
        &self,
        data: &mut PortData,
        ufid_out: Option<&InnerFlowId>,
        ufid_in: Option<&InnerFlowId>,
        epoch: u64,
    ) {
        if let Some(ufid_in) = ufid_in {
            data.uft_in.remove(ufid_in);
            self.uft_invalidate_probe(Direction::In, ufid_in, epoch);
        }

        if let Some(ufid_out) = ufid_out {
            data.uft_out.remove(ufid_out);
            self.uft_invalidate_probe(Direction::Out, ufid_out, epoch);
        }
    }

    fn uft_invalidate_probe(
        &self,
        dir: Direction,
        ufid: &InnerFlowId,
        epoch: u64,
    ) {
        cfg_if::cfg_if! {
            if #[cfg(all(not(feature = "std"), not(test)))] {
                __dtrace_probe_uft__invalidate(
                    dir as uintptr_t,
                    self.name_cstr.as_ptr() as uintptr_t,
                    ufid,
                    epoch as uintptr_t,
                );
            } else if #[cfg(feature = "usdt")] {
                let port_s = self.name_cstr.to_str().unwrap();
                let ufid_s = ufid.to_string();
                crate::opte_provider::uft__invalidate!(
                    || (dir, port_s, ufid_s, epoch)
                );
            } else {
                let (_, _, _) = (dir, ufid, epoch);
            }
        }
    }

    fn uft_tcp_closed(
        &self,
        data: &mut PortData,
        ufid_out: &InnerFlowId,
        ufid_in: Option<&InnerFlowId>,
    ) {
        if let Some(ufid_in) = ufid_in {
            data.uft_in.remove(ufid_in);
            self.uft_tcp_closed_probe(Direction::In, ufid_in);
        }
        data.uft_out.remove(ufid_out);
        self.uft_tcp_closed_probe(Direction::Out, ufid_out);
    }

    fn uft_tcp_closed_probe(&self, dir: Direction, ufid: &InnerFlowId) {
        cfg_if::cfg_if! {
            if #[cfg(all(not(feature = "std"), not(test)))] {
                __dtrace_probe_uft__tcp__closed(
                    dir as uintptr_t,
                    self.name_cstr.as_ptr() as uintptr_t,
                    ufid,
                );
            } else if #[cfg(feature = "usdt")] {
                let port_s = self.name_cstr.to_str().unwrap();
                let ufid_s = ufid.to_string();
                crate::opte_provider::uft__tcp__closed!(
                    || (dir, port_s, ufid_s)
                );
            } else {
                let (_, _) = (dir, ufid);
            }
        }
    }

    fn update_stats_in(
        &self,
        res: &result::Result<InternalProcessResult, ProcessError>,
    ) {
        let stats = &self.stats.vals;
        match res {
            Ok(InternalProcessResult::Drop { reason }) => {
                stats.in_drop.incr(1);

                match reason {
                    DropReason::HandlePkt => stats.in_drop_handle_pkt.incr(1),
                    DropReason::Layer { .. } => stats.in_drop_layer.incr(1),
                    DropReason::TcpErr => stats.in_drop_tcp_err.incr(1),
                }
            }

            Ok(InternalProcessResult::Modified) => stats.in_modified.incr(1),

            Ok(InternalProcessResult::Hairpin(_)) => stats.in_hairpin.incr(1),

            // XXX We should split the different error types out into
            // individual stats. However, I'm not sure exactly how I
            // would like to to this just yet, and I don't want to
            // hold up this stat work any longer -- better to improve
            // upon stats in follow-up work. E.g., it might make sense
            // to just have a top-level error counter in the
            // PortStats, and then also publisher LayerStats for each
            // layer along with the different error counts.
            Err(_) => stats.in_process_err.incr(1),
        }
    }

    fn update_stats_out(
        &self,
        res: &result::Result<InternalProcessResult, ProcessError>,
    ) {
        let stats = &self.stats.vals;
        match res {
            Ok(InternalProcessResult::Drop { reason }) => {
                stats.out_drop.incr(1);

                match reason {
                    DropReason::HandlePkt => stats.out_drop_handle_pkt.incr(1),
                    DropReason::Layer { .. } => stats.out_drop_layer.incr(1),
                    DropReason::TcpErr => stats.out_drop_tcp_err.incr(1),
                }
            }

            Ok(InternalProcessResult::Modified) => stats.out_modified.incr(1),

            Ok(InternalProcessResult::Hairpin(_)) => stats.out_hairpin.incr(1),

            // XXX We should split the different error types out into
            // individual stats. However, I'm not sure exactly how I
            // would like to to this just yet, and I don't want to
            // hold up this stat work any longer -- better to improve
            // upon stats in follow-up work. E.g., it might make sense
            // to just have a top-level error counter in the
            // PortStats, and then also publisher LayerStats for each
            // layer along with the different error counts.
            Err(_) => stats.out_process_err.incr(1),
        }
    }
}

// The follow functions are useful for validating state during
// testing. If one of these functions becomes useful outside of
// testing, then add it to the impl block above.
//
// TODO Move these to main Port impl
//
// #[cfg(test)]
impl<N: NetworkImpl> Port<N> {
    /// Return the current epoch.
    pub fn epoch(&self) -> u64 {
        self.epoch.load(SeqCst)
    }

    /// Return the list of layer names.
    pub fn layers(&self) -> Vec<String> {
        self.data.read().layers.iter().map(|l| l.name().to_string()).collect()
    }

    /// Get the number of flows currently in the layer and direction
    /// specified. The value `"uft"` can be used to get the number of
    /// UFT flows.
    pub fn num_flows(&self, layer: &str, dir: Direction) -> u32 {
        let data = self.data.read();
        use Direction::*;

        match (layer, dir) {
            ("uft", In) => data.uft_in.num_flows(),
            ("uft", Out) => data.uft_out.num_flows(),
            (name, _dir) => {
                for layer in &data.layers {
                    if layer.name() == name {
                        return layer.num_flows();
                    }
                }

                panic!("layer not found: {}", name);
            }
        }
    }

    /// Return the number of rules registered for the given layer in
    /// the given direction.
    pub fn num_rules(&self, layer_name: &str, dir: Direction) -> usize {
        let data = self.data.read();
        data.layers
            .iter()
            .find(|layer| layer.name() == layer_name)
            .map(|layer| layer.num_rules(dir))
            .unwrap_or_else(|| panic!("layer not found: {}", layer_name))
    }
}

/// Helper enum for encoding what UFIDs are available when
/// updating TCP flow state.
enum TcpDirection<'a> {
    In { ufid_in: &'a InnerFlowId, ufid_out: &'a InnerFlowId },
    Out { ufid_out: &'a InnerFlowId },
}

impl TcpDirection<'_> {
    fn dir(&self) -> Direction {
        match self {
            Self::In { .. } => Direction::In,
            Self::Out { .. } => Direction::Out,
        }
    }

    fn local_flow(&self) -> &InnerFlowId {
        match self {
            Self::In { ufid_in, .. } => ufid_in,
            Self::Out { ufid_out } => ufid_out,
        }
    }
}

#[derive(Clone, Debug)]
pub enum Pos {
    Last,
    First,
    Before(&'static str),
    After(&'static str),
}

/// An entry in the TCP flow table.
#[derive(Clone, Debug)]
pub struct TcpFlowEntryStateInner {
    // We store this for the benefit of inbound flows who have UFTs
    // but which need to know their partner UFID to perform an invalidation.
    outbound_ufid: InnerFlowId,
    // This must be the UFID of inbound traffic _as it arrives_ from
    // the network, not after it's processed.
    inbound_ufid: Option<InnerFlowId>,
    tcp_state: TcpFlowState,
    segs_in: u64,
    segs_out: u64,
    bytes_in: u64,
    bytes_out: u64,
}

pub struct TcpFlowEntryState {
    inner: KMutex<TcpFlowEntryStateInner>,
}

impl TcpFlowEntryState {
    fn new_inbound(
        outbound_ufid: InnerFlowId,
        inbound_ufid: InnerFlowId,
        tcp_state: TcpFlowState,
        bytes_in: u64,
    ) -> Self {
        Self {
            inner: KMutex::new(TcpFlowEntryStateInner {
                outbound_ufid,
                inbound_ufid: Some(inbound_ufid),
                tcp_state,
                segs_in: 1,
                segs_out: 0,
                bytes_in,
                bytes_out: 0,
            }),
        }
    }

    fn new_outbound(
        outbound_ufid: InnerFlowId,
        tcp_state: TcpFlowState,
        bytes_out: u64,
    ) -> Self {
        Self {
            inner: KMutex::new(TcpFlowEntryStateInner {
                outbound_ufid,
                inbound_ufid: None,
                tcp_state,
                segs_in: 0,
                segs_out: 1,
                bytes_in: 0,
                bytes_out,
            }),
        }
    }

    fn tcp_state(&self) -> TcpState {
        let lock = self.inner.lock();
        lock.tcp_state.tcp_state()
    }

    #[inline(always)]
    fn update<V: ByteSlice>(
        &self,
        port_name: &CStr,
        tcp: &impl TcpRef<V>,
        dir: Direction,
        pkt_len: u64,
        ufid_in: Option<&InnerFlowId>,
    ) -> result::Result<TcpState, TcpFlowStateError> {
        let mut tfes = self.inner.lock();
        match dir {
            Direction::In => {
                tfes.segs_in += 1;
                tfes.bytes_in += pkt_len;
            }
            Direction::Out => {
                tfes.segs_out += 1;
                tfes.bytes_out += pkt_len;
            }
        }

        if let Some(ufid_in) = ufid_in {
            // We need to store the UFID of the inbound packet
            // before it was processed so that we can retire the
            // correct UFT/LFT entries upon connection
            // termination.
            tfes.inbound_ufid = Some(*ufid_in);
        }
        let ufid_out = tfes.outbound_ufid;
        let tcp_state = &mut tfes.tcp_state;

        tcp_state.process(port_name, dir, &ufid_out, tcp)
    }
}

impl core::fmt::Debug for TcpFlowEntryState {
    fn fmt(&self, f: &mut fmt::Formatter<'_>) -> fmt::Result {
        let inner = self.inner.lock();
        core::fmt::Debug::fmt(&*inner, f)
    }
}

impl Display for TcpFlowEntryStateInner {
    fn fmt(&self, f: &mut fmt::Formatter) -> fmt::Result {
        match &self.inbound_ufid {
            None => write!(f, "None {}", self.tcp_state),
            Some(ufid) => write!(f, "{} {}", ufid, self.tcp_state),
        }
    }
}

impl Display for TcpFlowEntryState {
    fn fmt(&self, f: &mut fmt::Formatter) -> fmt::Result {
        let inner = self.inner.lock();
        Display::fmt(&*inner, f)
    }
}

impl Dump for TcpFlowEntryStateInner {
    type DumpVal = TcpFlowEntryDump;

    fn dump(&self, hits: u64) -> TcpFlowEntryDump {
        TcpFlowEntryDump {
            hits,
            inbound_ufid: self.inbound_ufid,
            tcp_state: TcpFlowStateDump::from(self.tcp_state),
            segs_in: self.segs_in,
            segs_out: self.segs_out,
            bytes_in: self.bytes_in,
            bytes_out: self.bytes_out,
        }
    }
}

impl Dump for TcpFlowEntryState {
    type DumpVal = TcpFlowEntryDump;

    fn dump(&self, hits: u64) -> TcpFlowEntryDump {
        let inner = self.inner.lock();
        inner.dump(hits)
    }
}

/// Expiry behaviour for TCP flows dependent on the connection FSM.
#[derive(Debug)]
pub struct TcpExpiry {
    time_wait_ttl: Ttl,
    keepalive_ttl: Ttl,
}

impl Default for TcpExpiry {
    fn default() -> Self {
        Self {
            time_wait_ttl: TIME_WAIT_EXPIRE_TTL,
            keepalive_ttl: KEEPALIVE_EXPIRE_TTL,
        }
    }
}

impl ExpiryPolicy<TcpFlowEntryState> for TcpExpiry {
    fn is_expired(
        &self,
        entry: &FlowEntry<TcpFlowEntryState>,
        now: Moment,
    ) -> bool {
        let ttl = match entry.state().tcp_state() {
            TcpState::TimeWait => self.time_wait_ttl,
            _ => self.keepalive_ttl,
        };
        ttl.is_expired(entry.last_hit(), now)
    }
}

#[cfg(all(not(feature = "std"), not(test)))]
unsafe extern "C" {
    pub safe fn __dtrace_probe_port__process__entry(
        dir: uintptr_t,
        port: uintptr_t,
        ifid: *const InnerFlowId,
        epoch: uintptr_t,
        pkt: uintptr_t,
    );
    pub safe fn __dtrace_probe_port__process__return(
        dir: uintptr_t,
        port: uintptr_t,
        flow_before: *const InnerFlowId,
        flow_after: *const InnerFlowId,
        epoch: uintptr_t,
        pkt: uintptr_t,
        hp_pkt: uintptr_t,
        err_b: *const LabelBlock<2>,
        path: uintptr_t,
    );
    pub safe fn __dtrace_probe_tcp__err(
        dir: uintptr_t,
        port: uintptr_t,
        ifid: *const InnerFlowId,
        pkt: uintptr_t,
        msg: uintptr_t,
    );
    pub safe fn __dtrace_probe_uft__hit(
        dir: uintptr_t,
        port: uintptr_t,
        ifid: *const InnerFlowId,
        epoch: uintptr_t,
        last_hit: uintptr_t,
    );
    pub safe fn __dtrace_probe_uft__invalidate(
        dir: uintptr_t,
        port: uintptr_t,
        ifid: *const InnerFlowId,
        epoch: uintptr_t,
    );
    pub safe fn __dtrace_probe_uft__tcp__closed(
        dir: uintptr_t,
        port: uintptr_t,
        ifid: *const InnerFlowId,
    );
}

/// Metadata for inter-action communication.
pub mod meta {
    use alloc::collections::BTreeMap;
    use alloc::string::String;
    use alloc::string::ToString;

    /// A value meant to be used in the [`ActionMeta`] map.
    ///
    /// The purpose of this trait is to define the value's key as well
    /// as serialization to/from strings. These are like Display and
    /// FromStr; but here their focus is on unambiguous parsing. That
    /// is, we can't necessarily rely on a type's Display impl being
    /// good for serializing to a metadata string, but at the same
    /// time we don't want to force its Display to have to work in
    /// this constraint.
    ///
    /// A value doesn't have to implement this type; there is nothing
    /// that enforces the strings stored in [`ActionMeta`] are strings
    /// generated by this trait impl. It's just a convenient way to
    /// mark and implement values meant to be used as action metadata.
    pub trait ActionMetaValue: Sized {
        const KEY: &'static str;

        fn key(&self) -> String {
            Self::KEY.to_string()
        }

        /// Create a representation of the value to be used in
        /// [`ActionMeta`].
        fn as_meta(&self) -> String;

        /// Attempt to create a value assuming that `s` was created
        /// with [`Self::as_meta()`].
        fn from_meta(s: &str) -> Result<Self, String>;
    }

    /// The action metadata map.
    ///
    /// This metadata is accessible by all actions during layer
    /// processing and acts as a form of inter-action communication.
    /// The action metadata is nothing more than a map of string keys
    /// to string values -- their meaning is opaque to OPTE itself. It
    /// is up to the actions to decide what these strings mean.
    #[derive(Default)]
    pub struct ActionMeta {
        inner: BTreeMap<String, String>,
    }

    impl ActionMeta {
        pub fn new() -> Self {
            Self::default()
        }

        /// Clear all entries.
        pub fn clear(&mut self) {
            self.inner.clear();
        }

        /// Insert the key-value pair into the map, replacing any
        /// existing key-value pair. Return the value being replaced,
        /// or `None`.
        pub fn insert(&mut self, key: String, val: String) -> Option<String> {
            self.inner.insert(key, val)
        }

        /// Remove the key-value pair with the specified key. Return
        /// the value, or `None` if no such entry exists.
        pub fn remove(&mut self, key: &str) -> Option<String> {
            self.inner.remove(key)
        }

        /// Get a reference to the value with the given key, or `None`
        /// if no such entry exists.
        pub fn get(&self, key: &str) -> Option<&String> {
            self.inner.get(key)
        }
    }
}<|MERGE_RESOLUTION|>--- conflicted
+++ resolved
@@ -65,12 +65,8 @@
 use crate::ddi::mblk::MsgBlk;
 use crate::ddi::mblk::MsgBlkIterMut;
 use crate::ddi::sync::KMutex;
-<<<<<<< HEAD
-use crate::ddi::sync::KMutexType;
 use crate::ddi::sync::KRwLock;
 use crate::ddi::sync::KRwLockType;
-=======
->>>>>>> 139d0434
 use crate::ddi::time::Moment;
 use crate::engine::flow_table::ExpiryPolicy;
 use crate::engine::packet::EmitSpec;
@@ -355,11 +351,7 @@
             epoch: AtomicU64::new(1),
             stats: KStatNamed::new("xde", &self.name, PortStats::new())?,
             net,
-<<<<<<< HEAD
             data,
-=======
-            data: KMutex::new(data),
->>>>>>> 139d0434
         })
     }
 
