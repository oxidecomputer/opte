--- conflicted
+++ resolved
@@ -441,11 +441,7 @@
         header_end: usize,
     ) {
         assert_eq!(
-<<<<<<< HEAD
-            { header.packet_length() },
-=======
             header.packet_length(),
->>>>>>> 3ff6a21b
             header_end,
             "Header length does not include all extension headers"
         );
