--- conflicted
+++ resolved
@@ -46,21 +46,17 @@
     entries: [*const i8; L],
 }
 
-<<<<<<< HEAD
 /// Signals that an [`ErrorBlock`] could not contain a new string entry.
 #[derive(Clone, Copy, Debug)]
-pub struct ErrorBlockFull;
-
-impl<const L: usize> Default for ErrorBlock<L> {
+pub struct LabelBlockFull;
+
+impl<const L: usize> Default for LabelBlock<L> {
     fn default() -> Self {
         Self::new()
     }
 }
 
-impl<const L: usize> ErrorBlock<L> {
-=======
 impl<const L: usize> LabelBlock<L> {
->>>>>>> 759431af
     /// Create storage to hold at most `L` static string entries.
     pub fn new() -> Self {
         Self {
@@ -89,13 +85,8 @@
         }
     }
 
-<<<<<<< HEAD
-    /// Push all layers (and data) of an error into a block.
-    pub fn append(&mut self, err: &dyn DError) -> Result<(), ErrorBlockFull> {
-=======
     /// Push all layers (and data) of a nested type into a block.
-    pub fn append(&mut self, err: &dyn DError) -> Result<(), ()> {
->>>>>>> 759431af
+    pub fn append(&mut self, err: &dyn DError) -> Result<(), LabelBlockFull> {
         let mut top: Option<&dyn DError> = Some(err);
         while let Some(el) = top {
             self.append_name(el)?;
@@ -112,10 +103,10 @@
     pub fn append_name(
         &mut self,
         err: &dyn DError,
-    ) -> Result<(), ErrorBlockFull> {
+    ) -> Result<(), LabelBlockFull> {
         if self.len >= L {
             self.more = true;
-            return Err(ErrorBlockFull);
+            return Err(LabelBlockFull);
         }
 
         self.entries[self.len] = err.discriminant().as_ptr();
@@ -126,19 +117,15 @@
 
     /// Appends the top layer name of a given error.
     ///
-<<<<<<< HEAD
     /// # Safety
-    /// Callers must ensure that pointee outlives this ErrorBlock.
-=======
     /// Callers must ensure that pointee outlives this LabelBlock.
->>>>>>> 759431af
     pub unsafe fn append_name_raw<'a, 'b: 'a>(
         &'a mut self,
         err: &'b CStr,
-    ) -> Result<(), ErrorBlockFull> {
+    ) -> Result<(), LabelBlockFull> {
         if self.len >= L {
             self.more = true;
-            return Err(ErrorBlockFull);
+            return Err(LabelBlockFull);
         }
 
         self.entries[self.len] = err.as_ptr();
@@ -158,13 +145,8 @@
     }
 
     /// Provides access to all stored [`CStr`]s.
-<<<<<<< HEAD
-    pub fn entries(&self) -> ErrorBlockIter<'_, L> {
-        ErrorBlockIter { pos: 0, inner: self }
-=======
     pub fn entries<'a>(&'a self) -> LabelBlockIter<'a, L> {
         LabelBlockIter { pos: 0, inner: self }
->>>>>>> 759431af
     }
 
     /// Provides pointers to all stored [`CStr`]s.
