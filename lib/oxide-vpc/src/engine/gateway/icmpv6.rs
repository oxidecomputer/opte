// This Source Code Form is subject to the terms of the Mozilla Public
// License, v. 2.0. If a copy of the MPL was not distributed with this
// file, You can obtain one at https://mozilla.org/MPL/2.0/.

// Copyright 2025 Oxide Computer Company

//! The ICMPv6 implementation of the Virtual Gateway.

use crate::cfg::Ipv6Cfg;
use crate::cfg::VpcCfg;
use alloc::sync::Arc;
use opte::api::Direction;
use opte::api::Ipv6Addr;
use opte::api::OpteError;
use opte::engine::icmp::v6::Icmpv6EchoReply;
use opte::engine::icmp::v6::NeighborAdvertisement;
use opte::engine::icmp::v6::RouterAdvertisement;
use opte::engine::layer::Layer;
use opte::engine::predicate::Predicate;
use opte::engine::rule::Action;
use opte::engine::rule::Rule;
use opte::engine::stat::StatTree;
use smoltcp::wire::Icmpv6Message;

// Add support for ICMPv6:
//
// - Respond to echo requests from the guest to the gateway. The source address
// may be either any link-local address in guest (since we can't know how they
// generate that) or its assigned VPC-private address. The destination address
// must be the link-local address we derive for OPTE, from the EUI-64 transform
// on its MAC address.
//
// - Respond to NDP Router Solicitations from the guest to the gateway.
//
// - Respond to NDP Neighbor Solicitations from the guest to the gateway. This
// includes solicitations unicast to the gateway, and also delivered to the
// solicited-node multicast group.
pub fn setup(
    layer: &mut Layer,
    cfg: &VpcCfg,
    ip_cfg: &Ipv6Cfg,
    stats: &mut StatTree,
) -> Result<(), OpteError> {
    let dst_ip = Ipv6Addr::from_eui64(&cfg.gateway_mac);
    let hairpins = [
        // We need to hairpin echo requests from either the VPC-private or
        // link-local address of the guest, to OPTE's link-local.
        Action::Hairpin(Arc::new(Icmpv6EchoReply {
            src_mac: cfg.guest_mac,
            src_ip: ip_cfg.private_ip,
            dst_mac: cfg.gateway_mac,
            dst_ip,
        })),
        Action::Hairpin(Arc::new(Icmpv6EchoReply {
            src_mac: cfg.guest_mac,
            src_ip: Ipv6Addr::from_eui64(&cfg.guest_mac),
            dst_mac: cfg.gateway_mac,
            dst_ip,
        })),
        // Map an NDP Router Solicitation from the guest to a Router Advertisement
        // from the OPTE virtual gateway's link-local IPv6 address.
        Action::Hairpin(Arc::new(RouterAdvertisement::new(
            // From the guest's VPC MAC.
            cfg.guest_mac,
            // The MAC from which we respond, i.e., OPTE's MAC.
            cfg.gateway_mac,
            // "Managed Configuration", indicating the guest needs to use DHCPv6 to
            // acquire an IPv6 address.
            true,
        ))),
        // Map an NDP Neighbor Solicitation from the guest to a neighbor
        // advertisement from the OPTE virtual gateway. Note that this is required
        // per RFC 4861 so that the guest does not mark the neighbor failed.
        Action::Hairpin(Arc::new(NeighborAdvertisement::new(
            // From the guest's VPC MAC.
            cfg.guest_mac,
            // To OPTE's MAC.
            cfg.gateway_mac,
            // Set the ROUTER flag to true.
            true,
            // Respond to solicitations from `::`
            true,
        ))),
    ];

    // UNWRAP SAFETY: There are far fewer than 65535 rules inserted here.
    let next_out_prio = u16::try_from(hairpins.len() + 1).unwrap();
    // Add rules for the above actions.
    hairpins.into_iter().enumerate().for_each(|(i, action)| {
        let priority = u16::try_from(i + 1).unwrap();
        let rule = Rule::new(priority, action);
        layer.add_rule(Direction::Out, rule.finalize(), stats);
    });

    // Filter any uncaught in/out-bound NDP traffic.
    let pred = Predicate::Icmpv6MsgType(vec![
        (Icmpv6Message::RouterSolicit.into()..=Icmpv6Message::Redirect.into())
            .into(),
    ]);
    let in_pred = pred.clone();

    let mut ndp_filter = Rule::new(next_out_prio, Action::Deny);
<<<<<<< HEAD
    ndp_filter.add_data_predicate(pred);
    layer.add_rule(Direction::Out, ndp_filter.finalize(), stats);

    let mut ndp_filter = Rule::new(1, Action::Deny);
    ndp_filter.add_data_predicate(in_pred);
    layer.add_rule(Direction::In, ndp_filter.finalize(), stats);
=======
    ndp_filter.add_predicate(pred);
    layer.add_rule(Direction::Out, ndp_filter.finalize());

    let mut ndp_filter = Rule::new(1, Action::Deny);
    ndp_filter.add_predicate(in_pred);
    layer.add_rule(Direction::In, ndp_filter.finalize());
>>>>>>> 10a93a7b

    Ok(())
}<|MERGE_RESOLUTION|>--- conflicted
+++ resolved
@@ -100,21 +100,12 @@
     let in_pred = pred.clone();
 
     let mut ndp_filter = Rule::new(next_out_prio, Action::Deny);
-<<<<<<< HEAD
-    ndp_filter.add_data_predicate(pred);
+    ndp_filter.add_predicate(pred);
     layer.add_rule(Direction::Out, ndp_filter.finalize(), stats);
 
     let mut ndp_filter = Rule::new(1, Action::Deny);
-    ndp_filter.add_data_predicate(in_pred);
+    ndp_filter.add_predicate(in_pred);
     layer.add_rule(Direction::In, ndp_filter.finalize(), stats);
-=======
-    ndp_filter.add_predicate(pred);
-    layer.add_rule(Direction::Out, ndp_filter.finalize());
-
-    let mut ndp_filter = Rule::new(1, Action::Deny);
-    ndp_filter.add_predicate(in_pred);
-    layer.add_rule(Direction::In, ndp_filter.finalize());
->>>>>>> 10a93a7b
 
     Ok(())
 }