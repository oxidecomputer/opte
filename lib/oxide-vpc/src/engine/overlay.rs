// This Source Code Form is subject to the terms of the Mozilla Public
// License, v. 2.0. If a copy of the MPL was not distributed with this
// file, You can obtain one at https://mozilla.org/MPL/2.0/.

// Copyright 2025 Oxide Computer Company

//! The Oxide Network VPC Overlay.
//!
//! This implements the Oxide Network VPC Overlay.
use super::geneve::OxideOptions;
use super::router::RouterTargetInternal;
use crate::api::DumpVirt2BoundaryResp;
use crate::api::DumpVirt2PhysResp;
use crate::api::GuestPhysAddr;
use crate::api::PhysNet;
use crate::api::TunnelEndpoint;
use crate::api::V2bMapResp;
use crate::api::VpcMapResp;
use crate::cfg::VpcCfg;
use crate::engine::geneve::OxideOptionType;
use crate::engine::geneve::ValidOxideOption;
use alloc::borrow::Cow;
use alloc::collections::BTreeSet;
use alloc::collections::btree_map::BTreeMap;
use alloc::string::ToString;
use alloc::sync::Arc;
use alloc::vec::Vec;
use core::fmt;
use opte::api::Direction;
use opte::api::Ipv4Addr;
use opte::api::Ipv4Cidr;
use opte::api::MacAddr;
use opte::api::OpteError;
use opte::ddi::sync::KMutex;
use opte::ddi::sync::KMutexGuard;
use opte::ddi::sync::KRwLock;
use opte::engine::ether::EtherMeta;
use opte::engine::ether::EtherMod;
use opte::engine::ether::EtherType;
use opte::engine::geneve::ArbitraryGeneveOption;
use opte::engine::geneve::GENEVE_OPT_CLASS_OXIDE;
use opte::engine::geneve::GeneveMetaRef;
use opte::engine::geneve::GenevePush;
use opte::engine::geneve::Vni;
use opte::engine::headers::EncapPush;
use opte::engine::headers::HeaderAction;
use opte::engine::headers::IpAddr;
use opte::engine::headers::IpCidr;
use opte::engine::headers::IpPush;
use opte::engine::headers::Valid;
use opte::engine::ip::v4::Protocol;
use opte::engine::ip::v6::Ipv6Addr;
use opte::engine::ip::v6::Ipv6Cidr;
use opte::engine::ip::v6::Ipv6Push;
use opte::engine::layer::DefaultAction;
use opte::engine::layer::Layer;
use opte::engine::layer::LayerActions;
use opte::engine::packet::InnerFlowId;
use opte::engine::packet::MblkPacketData;
use opte::engine::port::PortBuilder;
use opte::engine::port::Pos;
use opte::engine::port::meta::ActionMeta;
use opte::engine::port::meta::ActionMetaValue;
use opte::engine::predicate::DataPredicate;
use opte::engine::predicate::Predicate;
use opte::engine::rule::Action;
use opte::engine::rule::AllowOrDeny;
use opte::engine::rule::GenHtError;
use opte::engine::rule::GenHtResult;
use opte::engine::rule::HdrTransform;
use opte::engine::rule::MappingResource;
use opte::engine::rule::Resource;
use opte::engine::rule::ResourceEntry;
use opte::engine::rule::Rule;
use opte::engine::rule::StaticAction;
use poptrie::Poptrie;

pub const OVERLAY_LAYER_NAME: &str = "overlay";

pub fn setup(
    pb: &PortBuilder,
    cfg: &VpcCfg,
    v2p: Arc<Virt2Phys>,
    v2b: Arc<Virt2Boundary>,
    ft_limit: core::num::NonZeroU32,
) -> core::result::Result<(), OpteError> {
    // Action Index 0
    let encap = Action::Static(Arc::new(EncapAction::new(
        cfg.phys_ip,
        cfg.vni,
        v2p,
        v2b,
    )));

    // Action Index 1
    let decap = Action::Static(Arc::new(DecapAction::new()));

    let actions = LayerActions {
        actions: vec![encap, decap],
        default_in: DefaultAction::Deny,
        default_out: DefaultAction::Deny,
    };

    let mut layer =
        Layer::new(OVERLAY_LAYER_NAME, pb.name(), actions, ft_limit);
    let encap_rule = Rule::match_any(1, layer.action(0).unwrap());
    layer.add_rule(Direction::Out, encap_rule);
    let decap_rule = Rule::match_any(1, layer.action(1).unwrap());
    layer.add_rule(Direction::In, decap_rule);
    // NOTE The First/Last positions cannot fail; perhaps I should
    // improve the API to avoid the unwrap().
    pb.add_layer(layer, Pos::Last)
}

pub const DECAP_NAME: &str = "decap";
pub const ENCAP_NAME: &str = "encap";

/// A [`StaticAction`] to encapsulate a packet for the purpose of
/// implementing the Oxide VPC overlay network.
///
/// This action maps the Virtual IP (VIP) to its physical location. In
/// the case of a guest-to-guest packet the physical location is
/// another sled in the Oxide Physical Network. In the case of a
/// guest-to-external (whether external be a host on the Internet or
/// in the customer's network) the physical location is Boundary
/// Services. In both cases there is a [`PhysNet`] value that
/// identifies the physical location; it is comprised of three pieces
/// of data.
///
/// 1. Inner frame MAC address
///
/// 2. Outer frame IPv6 address
///
/// 3. Geneve VNI
///
/// The "physical" MAC address of a guest is the same as its virtual
/// one. We configure the guests in such a way that all destinations
/// are off link and must route through the gateway (OPTE). This
/// implies that the inner frame destination MAC address coming from
/// the guest is always some sentinel value representing the virtual
/// gateway. OPTE uses the [`PhysNet`] MAC address to rewrite this
/// inner frame destination.
///
/// In the case of Boundary Services things are a bit different with
/// regard to the inner frame MAC address. It shouldn't need to care
/// about this address, as Boundary Services doesn't really have a
/// presence on the VPC network. Rather, OPTE and Boundary Services
/// work together to implement the external side of the guest's
/// gateway. When a packet reaches the edge, Boundary Services decaps
/// the outer frame, stores some state, and then rewrites the inner
/// frame MAC addresses to values the exist in the external network.
/// For this reason, there is no need for Boundary Services to have a
/// MAC address on the VPC, and therefore has no need for that part of
/// [`PhysNet`]. We only need the IPv6 ULA address and VNI to address
/// Boundary Services.
///
/// XXX Perhaps use a separate type for the Boundary Services addr.
///
/// The outer frame IPv6 address of a guest is the ULA of the sled it
/// currently lives on. The Oxide Physical Network takes care of
/// routing this ULA correctly.
///
/// The outer frame IPv6 address of Boundary Services is some ULA on
/// the physical network, told to us during port creation.
///
/// The VNI of a guest is its VPC identifier. The VNI of Boundary
/// Services is just a dedicated, cordoned off VNI explicitly for the
/// purposes of talking to Boundary Services.
///
/// XXX The outer MAC addresses are zero'd out. Currently xde fills
/// these out. However, the plan is to create a virtual switch
/// abstraction in OPTE and have interfaces for querying the system
/// for route/MAC address info.
///
/// This action uses the [`Virt2Phys`] resource to map the virtual
/// destination to the physical location. These mappings are
/// determined by Nexus and pushed down to individual OPTE instances.
/// The mapping itself is available through the port metadata passes
/// as argument to the [`StaticAction`] callback.
pub struct EncapAction {
    // The physical IPv6 ULA of the server that hosts this guest
    // sending data.
    phys_ip_src: Ipv6Addr,
    vni: Vni,
    v2p: Arc<Virt2Phys>,
    v2b: Arc<Virt2Boundary>,
}

impl EncapAction {
    pub fn new(
        phys_ip_src: Ipv6Addr,
        vni: Vni,
        v2p: Arc<Virt2Phys>,
        v2b: Arc<Virt2Boundary>,
    ) -> Self {
        Self { phys_ip_src, vni, v2p, v2b }
    }
}

impl fmt::Display for EncapAction {
    fn fmt(&self, f: &mut fmt::Formatter) -> fmt::Result {
        write!(f, "Encap")
    }
}

impl StaticAction for EncapAction {
    fn gen_ht(
        &self,
        // The encap action is only used for outgoing.
        _dir: Direction,
        flow_id: &InnerFlowId,
        pkt_meta: &MblkPacketData,
        action_meta: &mut ActionMeta,
    ) -> GenHtResult {
        let f_hash = flow_id.crc32();

        // The router layer determines a RouterTarget and stores it in
        // the meta map. We need to map this virtual target to a
        // physical one.
        let target_str = match action_meta.get(RouterTargetInternal::IP_KEY) {
            Some(val) => val,
            None => {
                // This should never happen. The router should always
                // write an entry. However, we currently have no way
                // to enforce this in the type system, and thus must
                // account for this situation.
                return Err(GenHtError::Unexpected {
                    msg: "no RouterTarget metadata entry found".to_string(),
                });
            }
        };

        let target = match RouterTargetInternal::from_meta(target_str) {
            Ok(val) => val,
            Err(e) => {
                return Err(GenHtError::Unexpected {
                    msg: format!(
                        "failed to parse metadata entry '{target_str}': {e}",
                    ),
                });
            }
        };

        let (is_internal, phys_target) = match target {
            RouterTargetInternal::InternetGateway(_) => {
                match self.v2b.get(&flow_id.dst_ip()) {
                    Some(phys) => {
                        // Hash the packet onto a route target. This is a very
                        // rudimentary mechanism. Should level-up to an ECMP
                        // algorithm with well known statistical properties.
                        let hash = f_hash as usize;
                        let target = match phys.iter().nth(hash % phys.len()) {
                            Some(target) => target,
                            None => return Ok(AllowOrDeny::Deny),
                        };
                        (
                            false,
                            PhysNet {
                                ether: MacAddr::from(TUNNEL_ENDPOINT_MAC),
                                ip: target.ip,
                                vni: target.vni,
                            },
                        )
                    }
                    None => return Ok(AllowOrDeny::Deny),
                }
            }

            RouterTargetInternal::Ip(virt_ip) => match self.v2p.get(&virt_ip) {
                Some(phys) => (
                    true,
                    PhysNet { ether: phys.ether, ip: phys.ip, vni: self.vni },
                ),

                // The router target has specified a VPC IP we do not
                // currently know about; this could be for two
                // reasons:
                //
                // 1. No such IP currently exists in the guest's VPC.
                //
                // 2. The destination IP exists in the guest's VPC,
                //    but we do not yet have a mapping for it.
                //
                // We cannot differentiate these cases from the point
                // of view of this code without more information from
                // the control plane; rather we drop the packet. If we
                // are dealing with scenario (2), the control plane
                // should eventually provide us with a mapping.
                None => return Ok(AllowOrDeny::Deny),
            },

            RouterTargetInternal::VpcSubnet(_) => {
                match self.v2p.get(&flow_id.dst_ip()) {
                    Some(phys) => (
                        true,
                        PhysNet {
                            ether: phys.ether,
                            ip: phys.ip,
                            vni: self.vni,
                        },
                    ),

                    // The guest is attempting to contact a VPC IP we
                    // do not currently know about; this could be for
                    // two reasons:
                    //
                    // 1. No such IP currently exists in the guest's VPC.
                    //
                    // 2. The destination IP exists in the guest's
                    //    VPC, but we do not yet have a mapping for
                    //    it.
                    //
                    // We cannot differentiate these cases from the
                    // point of view of this code without more
                    // information from the control plane; rather we
                    // drop the packet. If we are dealing with
                    // scenario (2), the control plane should
                    // eventually provide us with a mapping.
                    None => return Ok(AllowOrDeny::Deny),
                }
            }
        };
        action_meta.set_internal_target(is_internal);

        static GENEVE_MSS_SIZE_OPT_BODY: &[u8] = &[0; size_of::<u32>()];
        static GENEVE_MSS_SIZE_OPT: ArbitraryGeneveOption =
            ArbitraryGeneveOption {
                option_class: GENEVE_OPT_CLASS_OXIDE,
                option_type: OxideOptionType::Mss as u8,
                data: Cow::Borrowed(GENEVE_MSS_SIZE_OPT_BODY),
            };

        let tfrm = HdrTransform {
            name: ENCAP_NAME.to_string(),
            // We leave the outer src/dst up to the driver.
            outer_ether: HeaderAction::Push(
                Valid::validated(EtherMeta {
                    src: MacAddr::ZERO,
                    dst: MacAddr::ZERO,
                    ether_type: EtherType::Ipv6,
                })
                .expect("Ethernet validation is infallible"),
            ),
            outer_ip: HeaderAction::Push(Valid::validated(IpPush::from(
                Ipv6Push {
                    src: self.phys_ip_src,
                    dst: phys_target.ip,
                    proto: Protocol::UDP,
                    exts: Cow::Borrowed(&[]),
                },
            ))?),
            // XXX Geneve uses the UDP source port as a flow label
            // value for the purposes of ECMP -- a hash of the
            // 5-tuple. However, when using Geneve in IPv6 one could
            // also choose to use the IPv6 Flow Label field, which has
            // 4 more bits of entropy and could be argued to be more
            // fit for this purpose. As we know that our physical
            // network is always IPv6, perhaps we should just use
            // that? For now I defer the choice and leave this
            // hard-coded.
            //
            // (kyle) -- I think we should use both, mainly because
            // we can expose the extra entropy to devices which can use it.
            // We may want flow id to be symmetric, however...
            // It's worth keeping in mind that Chelsio's RSS picks us a ring
            // based on Toeplitz hash of the 5-tuple, so we need to write into
            // there regardless. I don't believe it *looks* at v6 flowid.
            outer_encap: HeaderAction::Push(Valid::validated(
                EncapPush::from(GenevePush {
                    vni: phys_target.vni,
                    entropy: flow_id.crc32() as u16,
                    // Allocate space in which we can include the TCP MSS, when
                    // needed during MSS boosting. It's theoretically doable to
                    // gate this on seeing an unexpectedly high/low MSS option
                    // in the TCP handshake, but there are problems in doing so:
                    // * The MSS for the flow is negotiated, but the UFT entry
                    //   containing this transform does not know the other side.
                    // * UFT invalidation means we may rerun this transform in
                    //   the middle of a flow.
                    // So, emit it unconditionally for VPC-internal TCP traffic,
                    // which could need the original MSS to be carried when LSO
                    // is in use.
                    options: if pkt_meta.is_inner_tcp() && is_internal {
                        Cow::Borrowed(core::slice::from_ref(
                            &GENEVE_MSS_SIZE_OPT,
                        ))
                    } else {
                        Cow::Borrowed(&[])
                    },
                }),
            )?),
            inner_ether: HeaderAction::Modify(EtherMod {
                dst: Some(phys_target.ether),
                ..Default::default()
            }),
            ..Default::default()
        };

        Ok(AllowOrDeny::Allow(tfrm))
    }

    fn implicit_preds(&self) -> (Vec<Predicate>, Vec<DataPredicate>) {
        (vec![], vec![])
    }
}

#[derive(Default)]
pub struct DecapAction {}

/// A [`StaticAction`] representing the act of decapsulating a packet
/// for the purpose of implementing an overlay network.
impl DecapAction {
    pub fn new() -> Self {
        Self {}
    }
}

impl fmt::Display for DecapAction {
    fn fmt(&self, f: &mut fmt::Formatter) -> fmt::Result {
        write!(f, "Decap")
    }
}

pub const ACTION_META_VNI: &str = "vni";

impl StaticAction for DecapAction {
    fn gen_ht(
        &self,
        // The decap action is only used for inbound.
        _dir: Direction,
        _flow_id: &InnerFlowId,
        pkt_meta: &MblkPacketData,
        action_meta: &mut ActionMeta,
    ) -> GenHtResult {
<<<<<<< HEAD
        match pkt_meta.outer_encap_geneve_vni_and_origin() {
            Some((vni, oxide_external_pkt)) => {
                // We only conditionally add this metadata because the
                // `Address::VNI` filter uses it to select VPC-originated
                // traffic.
                // External packets carry an extra Geneve tag from the
                // switch during NAT -- if found, `oxide_external_packet`
                // is filled.
                if !oxide_external_pkt {
                    action_meta
                        .insert(ACTION_META_VNI.into(), vni.to_string().into());
=======
        let mut is_external = false;

        let vni = match pkt_meta.outer_geneve() {
            Some(g) => {
                let vni = g.vni();
                for opt in OxideOptions::from_meta(g) {
                    let Ok(opt) = opt else { break };
                    if let Some(ValidOxideOption::External) = opt.option.known()
                    {
                        is_external = true;
                        break;
                    }
>>>>>>> ef15f467
                }
                vni
            }
            // This should be impossible. Non-encapsulated traffic
            // should never make it here if the mac flow subsystem is
            // doing its job. However, we take a defensive approach
            // instead of risking panic.
            None => {
                return Err(GenHtError::Unexpected {
                    msg: "no encap header found".to_string(),
                });
            }
        };

        // We only conditionally add this metadata because the
        // `Address::VNI` filter uses it to select VPC-originated
        // traffic.
        // External packets carry an extra Geneve tag from the
        // switch during NAT -- if found, `oxide_external_packet`
        // is filled.
        if !is_external {
            action_meta.insert(ACTION_META_VNI.to_string(), vni.to_string());
        }

        Ok(AllowOrDeny::Allow(HdrTransform {
            name: DECAP_NAME.to_string(),
            outer_ether: HeaderAction::Pop,
            outer_ip: HeaderAction::Pop,
            outer_encap: HeaderAction::Pop,
            ..Default::default()
        }))
    }

    fn implicit_preds(&self) -> (Vec<Predicate>, Vec<DataPredicate>) {
        (vec![], vec![])
    }
}

pub struct VpcMappings {
    inner: KMutex<BTreeMap<Vni, Arc<Virt2Phys>>>,
}

impl VpcMappings {
    /// Add a new mapping from VIP to [`PhysNet`], returning a pointer
    /// to the [`Virt2Phys`] this mapping belongs to.
    pub fn add(&self, vip: IpAddr, phys: PhysNet) -> Arc<Virt2Phys> {
        // We convert to GuestPhysAddr because it saves us from
        // redundant storage of the VNI.
        let guest_phys = GuestPhysAddr::from(phys);
        let mut lock = self.inner.lock();

        match lock.get(&phys.vni) {
            Some(v2p) => {
                v2p.set(vip, guest_phys);
                v2p.clone()
            }

            None => {
                let v2p = Arc::new(Virt2Phys::new());
                v2p.set(vip, guest_phys);
                lock.insert(phys.vni, v2p.clone());
                v2p
            }
        }
    }

    /// Delete the mapping for the given VIP in the given VNI.
    ///
    /// Return the existing entry, if there is one.
    pub fn del(&self, vip: &IpAddr, phys: &PhysNet) -> Option<PhysNet> {
        match self.inner.lock().get(&phys.vni) {
            Some(v2p) => v2p.remove(vip).map(|guest_phys| PhysNet {
                ether: guest_phys.ether,
                ip: guest_phys.ip,
                vni: phys.vni,
            }),

            None => None,
        }
    }

    /// Iterate all VPC mappings and produce a [`DumpVirt2PhysResp`].
    pub fn dump(&self) -> DumpVirt2PhysResp {
        let mut mappings = Vec::new();
        let lock = self.inner.lock();

        for (vni, v2p) in lock.iter() {
            mappings.push(VpcMapResp {
                vni: *vni,
                ip4: v2p.dump_ip4(),
                ip6: v2p.dump_ip6(),
            });
        }

        DumpVirt2PhysResp { mappings }
    }

    /// Map a given VIP to its VNI.
    ///
    /// This assumes a given VIP can only live in one of the VNIs
    /// visible to this particular guest interface (port). This
    /// assumption is enforced by the control plane; making sure that
    /// peered VPCs do not overlap their VIP ranges.
    pub fn ip_to_vni(&self, vip: &IpAddr) -> Option<Vni> {
        for (vni, v2p) in self.inner.lock().iter() {
            if v2p.get(vip).is_some() {
                return Some(*vni);
            }
        }

        None
    }

    pub fn new() -> Self {
        VpcMappings { inner: KMutex::new(BTreeMap::new()) }
    }
}

impl Default for VpcMappings {
    fn default() -> Self {
        Self::new()
    }
}

/// A mapping from virtual IPs to physical location.
pub struct Virt2Phys {
    // XXX We need to implement some sort of invalidation mechanism
    // for when a mapping is modified. The easiest way to do this is
    // to bump the port's epoch whenever a write is made to the table,
    // but that forces all ports to recompute all flows; it's the
    // largest hammer we have in the toolbox. A better solution is to
    // finally implement the "simulation" feature that VFP talks
    // about; which they use both for flow pairing and for
    // invalidation (they call it reconciliation).
    //
    // https://github.com/oxidecomputer/opte/issues/221
    ip4: KMutex<BTreeMap<Ipv4Addr, GuestPhysAddr>>,
    ip6: KMutex<BTreeMap<Ipv6Addr, GuestPhysAddr>>,
}

/// A mapping from virtual IPs to boundary services addresses.
pub struct Virt2Boundary {
    // The BTreeMap-based representation of the v2b table is a representation
    // that is easily updated.
    ip4: KMutex<BTreeMap<Ipv4Cidr, BTreeSet<TunnelEndpoint>>>,
    ip6: KMutex<BTreeMap<Ipv6Cidr, BTreeSet<TunnelEndpoint>>>,

    // The Poptrie-based representation of the v2b table is a data structure
    // optimized for fast query times. It's not easily updated in-place. It's
    // rebuilt each time an update is made. The heuristic being applied here is
    // we expect table churn to be highly-infrequent compared to lookups.
    // Lookups may happen millions of times per second and and we want those to
    // be as fast as possible. At the time of writing, poptrie is the fastest
    // LPM lookup data structure known to the author.
    //
    // The poptrie is under an read-write lock to allow multiple concurrent
    // readers. When we update we hold the lock just long enough to do a swap
    // with a poptrie that was pre-built out of band.
    pt4: KRwLock<Poptrie<BTreeSet<TunnelEndpoint>>>,
    pt6: KRwLock<Poptrie<BTreeSet<TunnelEndpoint>>>,
}

pub const TUNNEL_ENDPOINT_MAC: [u8; 6] = [0xA8, 0x40, 0x25, 0x77, 0x77, 0x77];

impl Virt2Boundary {
    pub fn dump_ip4(&self) -> Vec<(Ipv4Cidr, BTreeSet<TunnelEndpoint>)> {
        self.ip4
            .lock()
            .iter()
            .map(|(vip, baddr)| (*vip, baddr.clone()))
            .collect()
    }

    pub fn dump_ip6(&self) -> Vec<(Ipv6Cidr, BTreeSet<TunnelEndpoint>)> {
        self.ip6
            .lock()
            .iter()
            .map(|(vip, baddr)| (*vip, baddr.clone()))
            .collect()
    }

    pub fn dump(&self) -> DumpVirt2BoundaryResp {
        DumpVirt2BoundaryResp {
            mappings: V2bMapResp { ip4: self.dump_ip4(), ip6: self.dump_ip6() },
        }
    }

    pub fn new() -> Self {
        Virt2Boundary {
            ip4: KMutex::new(BTreeMap::new()),
            ip6: KMutex::new(BTreeMap::new()),
            pt4: KRwLock::new(Poptrie::default()),
            pt6: KRwLock::new(Poptrie::default()),
        }
    }
}

impl Default for Virt2Boundary {
    fn default() -> Self {
        Self::new()
    }
}

impl Resource for Virt2Boundary {}
impl ResourceEntry for PhysNet {}

// NOTE: this is almost but not quite a MappingResource. Here the keys are of a
// different type than the query argument. Keys are prefixes and query arguments
// are IPs. The mapping resource trait requires that the keys and query
// arguments be of the same type.
impl Virt2Boundary {
    pub fn get(&self, vip: &IpAddr) -> Option<BTreeSet<TunnelEndpoint>> {
        match vip {
            IpAddr::Ip4(ip4) => self.pt4.read().match_v4(u32::from(*ip4)),
            IpAddr::Ip6(ip6) => self.pt6.read().match_v6(u128::from(*ip6)),
        }
    }

    pub fn remove<I: IntoIterator<Item = TunnelEndpoint>>(
        &self,
        vip: IpCidr,
        tep: I,
    ) -> Option<BTreeSet<TunnelEndpoint>> {
        match vip {
            IpCidr::Ip4(ip4) => {
                let mut tbl = self.ip4.lock();
                let (clear, orig) = match tbl.get_mut(&ip4) {
                    Some(entry) => {
                        let orig = entry.clone();
                        for t in tep.into_iter() {
                            entry.remove(&t);
                        }
                        (entry.is_empty(), Some(orig))
                    }
                    None => (false, None),
                };
                if clear {
                    tbl.remove(&ip4);
                }
                self.update_poptrie_v4(&tbl);
                orig
            }
            IpCidr::Ip6(ip6) => {
                let mut tbl = self.ip6.lock();
                let (clear, orig) = match tbl.get_mut(&ip6) {
                    Some(entry) => {
                        let orig = entry.clone();
                        for t in tep.into_iter() {
                            entry.remove(&t);
                        }
                        (entry.is_empty(), Some(orig))
                    }
                    None => (false, None),
                };
                if clear {
                    tbl.remove(&ip6);
                }
                self.update_poptrie_v6(&tbl);
                orig
            }
        }
    }

    pub fn set<I: IntoIterator<Item = TunnelEndpoint>>(
        &self,
        vip: IpCidr,
        tep: I,
    ) -> Option<BTreeSet<TunnelEndpoint>> {
        match vip {
            IpCidr::Ip4(ip4) => {
                let mut tbl = self.ip4.lock();
                let result = match tbl.get_mut(&ip4) {
                    Some(entry) => {
                        let orig = entry.clone();
                        entry.extend(tep);
                        Some(orig)
                    }
                    None => tbl.insert(ip4, tep.into_iter().collect()),
                };
                self.update_poptrie_v4(&tbl);
                result
            }
            IpCidr::Ip6(ip6) => {
                let mut tbl = self.ip6.lock();
                let result = match tbl.get_mut(&ip6) {
                    Some(entry) => {
                        let orig = entry.clone();
                        entry.extend(tep);
                        Some(orig)
                    }
                    None => tbl.insert(ip6, tep.into_iter().collect()),
                };
                self.update_poptrie_v6(&tbl);
                result
            }
        }
    }

    fn update_poptrie_v4(
        &self,
        tree: &KMutexGuard<BTreeMap<Ipv4Cidr, BTreeSet<TunnelEndpoint>>>,
    ) {
        let table = poptrie::Ipv4RoutingTable(
            tree.iter()
                .map(|(k, v)| ((u32::from(k.ip()), k.prefix_len()), v.clone()))
                .collect(),
        );
        *self.pt4.write() = poptrie::Poptrie::from(table);
    }

    fn update_poptrie_v6(
        &self,
        tree: &KMutexGuard<BTreeMap<Ipv6Cidr, BTreeSet<TunnelEndpoint>>>,
    ) {
        let table = poptrie::Ipv6RoutingTable(
            tree.iter()
                .map(|(k, v)| ((u128::from(k.ip()), k.prefix_len()), v.clone()))
                .collect(),
        );
        *self.pt6.write() = poptrie::Poptrie::from(table);
    }
}

pub const VIRT_2_PHYS_NAME: &str = "Virt2Phys";

impl Virt2Phys {
    pub fn dump_ip4(&self) -> Vec<(Ipv4Addr, GuestPhysAddr)> {
        let mut ip4 = Vec::new();
        for (vip, gaddr) in self.ip4.lock().iter() {
            ip4.push((*vip, *gaddr));
        }
        ip4
    }

    pub fn dump_ip6(&self) -> Vec<(Ipv6Addr, GuestPhysAddr)> {
        let mut ip6 = Vec::new();
        for (vip, gaddr) in self.ip6.lock().iter() {
            ip6.push((*vip, *gaddr));
        }
        ip6
    }

    pub fn new() -> Self {
        Virt2Phys {
            ip4: KMutex::new(BTreeMap::new()),
            ip6: KMutex::new(BTreeMap::new()),
        }
    }
}

impl Default for Virt2Phys {
    fn default() -> Self {
        Self::new()
    }
}

impl Resource for Virt2Phys {}
impl ResourceEntry for GuestPhysAddr {}

impl MappingResource for Virt2Phys {
    type Key = IpAddr;
    type Entry = GuestPhysAddr;

    fn get(&self, vip: &Self::Key) -> Option<Self::Entry> {
        match vip {
            IpAddr::Ip4(ip4) => self.ip4.lock().get(ip4).cloned(),
            IpAddr::Ip6(ip6) => self.ip6.lock().get(ip6).cloned(),
        }
    }

    fn remove(&self, vip: &Self::Key) -> Option<Self::Entry> {
        match vip {
            IpAddr::Ip4(ip4) => self.ip4.lock().remove(ip4),
            IpAddr::Ip6(ip6) => self.ip6.lock().remove(ip6),
        }
    }

    fn set(&self, vip: Self::Key, phys: GuestPhysAddr) -> Option<Self::Entry> {
        match vip {
            IpAddr::Ip4(ip4) => self.ip4.lock().insert(ip4, phys),
            IpAddr::Ip6(ip6) => self.ip6.lock().insert(ip6, phys),
        }
    }
}<|MERGE_RESOLUTION|>--- conflicted
+++ resolved
@@ -432,19 +432,6 @@
         pkt_meta: &MblkPacketData,
         action_meta: &mut ActionMeta,
     ) -> GenHtResult {
-<<<<<<< HEAD
-        match pkt_meta.outer_encap_geneve_vni_and_origin() {
-            Some((vni, oxide_external_pkt)) => {
-                // We only conditionally add this metadata because the
-                // `Address::VNI` filter uses it to select VPC-originated
-                // traffic.
-                // External packets carry an extra Geneve tag from the
-                // switch during NAT -- if found, `oxide_external_packet`
-                // is filled.
-                if !oxide_external_pkt {
-                    action_meta
-                        .insert(ACTION_META_VNI.into(), vni.to_string().into());
-=======
         let mut is_external = false;
 
         let vni = match pkt_meta.outer_geneve() {
@@ -457,7 +444,6 @@
                         is_external = true;
                         break;
                     }
->>>>>>> ef15f467
                 }
                 vni
             }
@@ -479,7 +465,7 @@
         // switch during NAT -- if found, `oxide_external_packet`
         // is filled.
         if !is_external {
-            action_meta.insert(ACTION_META_VNI.to_string(), vni.to_string());
+            action_meta.insert(ACTION_META_VNI.into(), vni.to_string().into());
         }
 
         Ok(AllowOrDeny::Allow(HdrTransform {
