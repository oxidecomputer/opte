// This Source Code Form is subject to the terms of the Mozilla Public
// License, v. 2.0. If a copy of the MPL was not distributed with this
// file, You can obtain one at https://mozilla.org/MPL/2.0/.

// Copyright 2024 Oxide Computer Company

use alloc::collections::BTreeMap;
use alloc::collections::BTreeSet;
use alloc::string::String;
use alloc::string::ToString;
use alloc::vec::Vec;
use core::fmt;
use core::fmt::Display;
use core::ops::RangeInclusive;
use core::result;
use core::str::FromStr;
use illumos_sys_hdrs::datalink_id_t;
pub use opte::api::*;
use serde::Deserialize;
use serde::Serialize;
use uuid::Uuid;

/// This is the MAC address that OPTE uses to act as the virtual gateway.
pub const GW_MAC_ADDR: MacAddr =
    MacAddr::from_const([0xA8, 0x40, 0x25, 0xFF, 0x77, 0x77]);
/// The default VNI ID which OPTE uses for outbound packets directed at a
/// tunnel endpoint.
pub const BOUNDARY_SERVICES_VNI: u32 = 99u32;

/// Description of Boundary Services, the endpoint used to route traffic
/// to external networks.
//
// NOTE: This is identical to the `PhysNet` type below, but serves a different
// purpose, to identify Boundary Services itself, not a generic physical network
// endpoint in an Oxide rack.
#[derive(Debug, Clone, Copy, Serialize, Deserialize)]
pub struct BoundaryServices {
    /// IPv6 address of the switch running Boundary Services.
    pub ip: Ipv6Addr,
    /// Dedicated Geneve VNI for Boundary Services traffic.
    pub vni: Vni,
    /// A MAC address identifying Boundary Services as a logical next
    /// hop.
    // This value is effectively arbitrary. It's never used to filter or
    // direct traffic by the Oxide VPC. It is used to rewrite the
    // destination MAC address of the _inner_ guest Ethernet frame, from
    // the OPTE virtual gateway MAC, to this one. This serves two
    // purposes: OPTE acts "correctly" as a gateway, rewriting the
    // destination MAC to the logical next hop; and as an observability
    // tool, allowing us to snoop traffic with this MAC. We already have
    // the VNI of Boundary Services for that, but it might be useful
    // nonetheless.
    pub mac: MacAddr,
}

/// The IPv4 configuration of a VPC guest.
#[derive(Debug, Clone, Serialize, Deserialize)]
pub struct Ipv4Cfg {
    /// The private IP subnet of the VPC Subnet.
    pub vpc_subnet: Ipv4Cidr,

    /// The guest's private IP address in the VPC Subnet.
    pub private_ip: Ipv4Addr,

    /// The IPv4 address for the virtual gateway.
    ///
    /// The virtual gateway is what the guest sees as its gateway to all other
    /// networks, including other VPC guests as well as external networks and
    /// the internet. Essentially, this is the IPv4 address of OPTE itself,
    /// which is acting as the gateway to the guest.
    pub gateway_ip: Ipv4Addr,

    /// External IP assignments used for rack-external communication.
    pub external_ips: ExternalIpCfg<Ipv4Addr>,
}

/// The IPv6 configuration of a VPC guest.
#[derive(Debug, Clone, Serialize, Deserialize)]
pub struct Ipv6Cfg {
    /// The private IP subnet of the VPC Subnet.
    pub vpc_subnet: Ipv6Cidr,

    /// The guest's private IP address in the VPC Subnet.
    pub private_ip: Ipv6Addr,

    /// The IPv6 address for the virtual gateway.
    ///
    /// The virtual gateway is what the guest sees as its gateway to all other
    /// networks, including other VPC guests as well as external networks and
    /// the internet. Essentially, this is the IPv6 address of OPTE itself,
    /// which is acting as the gateway to the guest.
    //
    // TODO-remove: The current plan is to use only the link-local address for
    // OPTE as the virtual gateway, populated by NDP. Assuming we move forward
    // with that, this should be removed.
    pub gateway_ip: Ipv6Addr,

    /// External IP assignments used for rack-external communication.
    pub external_ips: ExternalIpCfg<Ipv6Addr>,
}

/// Configuration of NAT assignments used by a VPC guest for external networking.
#[derive(Debug, Clone, Serialize, Deserialize)]
pub struct ExternalIpCfg<T> {
    /// The source NAT configuration for making outbound connections
    /// from the private network.
    ///
    /// This allows a guest to make outbound connections to hosts on an external
    /// network when there is no external IP address assigned to the guest
    /// itself.
    pub snat: Option<SNatCfg<T>>,

    /// Optional external IP address for this port.
    ///
    /// This allows hosts on the external network to make inbound connections to
    /// the guest. When present, it is also used as 1:1 NAT for outbound
    /// connections from the guest to an external network.
    ///
    /// In the presence of one or more floating IPs, this address will only be used to
    /// listen and reply to inbound flows.
    pub ephemeral_ip: Option<T>,

    /// Optional floating IP addresses for this port.
    ///
    /// These serve a similar function to `external_ip`, however a host will explicitly
    /// prefer floating IPs for outbound traffic and will spread outbound flows across
    /// the addresses provided by Omicron.
    pub floating_ips: Vec<T>,
}

/// The IP configuration of a VPC guest.
#[derive(Debug, Clone, Serialize, Deserialize)]
pub enum IpCfg {
    Ipv4(Ipv4Cfg),
    Ipv6(Ipv6Cfg),
    DualStack { ipv4: Ipv4Cfg, ipv6: Ipv6Cfg },
}

impl IpCfg {
    #[cfg(any(feature = "test-help", test))]
    pub fn ext_ipv4(&self) -> Ipv4Addr {
        match self {
            Self::Ipv4(ipv4) | Self::DualStack { ipv4, .. } => {
                ipv4.external_ips.ephemeral_ip.unwrap()
            }

            _ => panic!("set IPv4 external IP on IPv6-only config"),
        }
    }

    #[cfg(any(feature = "test-help", test))]
    pub fn set_ext_ipv4(&mut self, ip: Ipv4Addr) {
        match self {
            Self::Ipv4(ipv4) | Self::DualStack { ipv4, .. } => {
                if let Some(snat) = &ipv4.external_ips.snat {
                    assert_ne!(snat.external_ip, ip);
                }
                ipv4.external_ips.ephemeral_ip = Some(ip);
            }

            _ => panic!("set IPv4 external IP on IPv6-only config"),
        }
    }
}

/// The overall configuration for an OPTE port.
#[derive(Debug, Clone, Serialize, Deserialize)]
pub struct VpcCfg {
    /// IP address configuration.
    pub ip_cfg: IpCfg,

    /// The VPC MAC address of the guest.
    pub guest_mac: MacAddr,

    /// The MAC address for the virtual gateway.
    ///
    /// The virtual gateway is what the guest sees as its gateway to all other
    /// networks, including other VPC guests as well as external networks and
    /// the internet. Essentially, this is the MAC address of OPTE itself,
    /// which is acting as the gateway to the guest.
    pub gateway_mac: MacAddr,

    /// The Geneve Virtual Network Identifier for this VPC in which the guest
    /// resides.
    pub vni: Vni,

    /// The host (sled) IPv6 address. All guests on the same sled are
    /// sourced to a single IPv6 address.
    pub phys_ip: Ipv6Addr,
}

impl VpcCfg {
    /// Return the IPv4 configuration, if it exists, or None.
    pub fn ipv4_cfg(&self) -> Option<&Ipv4Cfg> {
        match self.ip_cfg {
            IpCfg::Ipv4(ref ipv4) | IpCfg::DualStack { ref ipv4, .. } => {
                Some(ipv4)
            }
            _ => None,
        }
    }

    /// Return an exclusive reference to the IPv4 configuration, if it exists,
    /// or None.
    pub fn ipv4_cfg_mut(&mut self) -> Option<&mut Ipv4Cfg> {
        match self.ip_cfg {
            IpCfg::Ipv4(ref mut ipv4)
            | IpCfg::DualStack { ref mut ipv4, .. } => Some(ipv4),
            _ => None,
        }
    }

    #[cfg(any(feature = "test-help", test))]
    pub fn ipv4(&self) -> &Ipv4Cfg {
        match &self.ip_cfg {
            IpCfg::Ipv4(ipv4) | IpCfg::DualStack { ipv4, .. } => ipv4,

            _ => panic!("expected an IPv4 configuration"),
        }
    }

    #[cfg(any(feature = "test-help", test))]
    pub fn ext_ipv4(&self) -> Ipv4Addr {
        self.ip_cfg.ext_ipv4()
    }

    #[cfg(any(feature = "test-help", test))]
    pub fn set_ext_ipv4(&mut self, ip: Ipv4Addr) {
        self.ip_cfg.set_ext_ipv4(ip);
    }

    /// Return the IPv6 configuration, if it exists, or None.
    pub fn ipv6_cfg(&self) -> Option<&Ipv6Cfg> {
        match self.ip_cfg {
            IpCfg::Ipv6(ref ipv6) | IpCfg::DualStack { ref ipv6, .. } => {
                Some(ipv6)
            }
            _ => None,
        }
    }

    /// Return an exclusive reference to the IPv6 configuration, if it exists,
    /// or None.
    pub fn ipv6_cfg_mut(&mut self) -> Option<&mut Ipv6Cfg> {
        match self.ip_cfg {
            IpCfg::Ipv6(ref mut ipv6)
            | IpCfg::DualStack { ref mut ipv6, .. } => Some(ipv6),
            _ => None,
        }
    }

    #[cfg(any(feature = "test-help", test))]
    pub fn ipv6(&self) -> &Ipv6Cfg {
        self.ipv6_cfg().expect("expected an IPv6 configuration")
    }

    #[cfg(any(feature = "test-help", test))]
    /// Return the physical address of the guest.
    pub fn phys_addr(&self) -> PhysNet {
        PhysNet { ether: self.guest_mac, ip: self.phys_ip, vni: self.vni }
    }

    #[cfg(not(any(feature = "test-help", test)))]
    /// Return the IPv4 SNAT config, if it exists.
    pub fn snat(&self) -> Option<&SNat4Cfg> {
        match &self.ip_cfg {
            IpCfg::Ipv4(ipv4) | IpCfg::DualStack { ipv4, .. } => {
                ipv4.external_ips.snat.as_ref()
            }

            _ => None,
        }
    }

    #[cfg(any(feature = "test-help", test))]
    pub fn snat(&self) -> &SNat4Cfg {
        match &self.ip_cfg {
            IpCfg::Ipv4(ipv4) | IpCfg::DualStack { ipv4, .. } => {
                ipv4.external_ips.snat.as_ref().unwrap()
            }

            _ => panic!("expected an IPv4 SNAT configuration"),
        }
    }

    #[cfg(any(feature = "test-help", test))]
    pub fn snat6(&self) -> &SNat6Cfg {
        match &self.ip_cfg {
            IpCfg::Ipv6(ipv6) | IpCfg::DualStack { ipv6, .. } => {
                ipv6.external_ips.snat.as_ref().unwrap()
            }

            _ => panic!("expected an IPv6 SNAT configuration"),
        }
    }
}

/// A network destination on the Oxide Rack's physical network.
#[derive(Clone, Copy, Debug, Deserialize, Serialize)]
pub struct PhysNet {
    pub ether: MacAddr,
    pub ip: Ipv6Addr,
    pub vni: Vni,
}

/// A Geneve tunnel endpoint.
#[derive(Clone, Copy, Debug, Deserialize, Serialize)]
pub struct TunnelEndpoint {
    pub ip: Ipv6Addr,
    pub vni: Vni,
}

impl PartialOrd for TunnelEndpoint {
    fn partial_cmp(&self, other: &Self) -> Option<core::cmp::Ordering> {
        Some(self.cmp(other))
    }
}

impl Ord for TunnelEndpoint {
    fn cmp(&self, other: &Self) -> core::cmp::Ordering {
        self.ip.cmp(&other.ip)
    }
}

impl PartialEq for TunnelEndpoint {
    fn eq(&self, other: &Self) -> bool {
        self.ip.eq(&other.ip)
    }
}

impl Eq for TunnelEndpoint {}

/// The physical address for a guest, minus the VNI.
///
/// We save space in the VPC mappings by grouping guest
/// Virtual-to-Physical mappings by VNI.
#[derive(Clone, Copy, Debug, Deserialize, Serialize)]
pub struct GuestPhysAddr {
    pub ether: MacAddr,
    pub ip: Ipv6Addr,
}

impl From<PhysNet> for GuestPhysAddr {
    fn from(phys: PhysNet) -> Self {
        Self { ether: phys.ether, ip: phys.ip }
    }
}

/// The target for a given router entry.
///
/// * Drop: Packets matching this entry are dropped.
///
/// * InternetGateway: Packets matching this entry are forwarded to
///   the internet. In the case of the Oxide Network the IG is not an
///   actual destination, but rather a configuration that determines how
///   we should NAT the flow. The address in the gateway is the source
///   address that is to be used.
///
/// * Ip: Packets matching this entry are forwarded to the specified IP.
///
/// XXX Make sure that if a router's target is an IP address that it
/// matches the destination IP type.
///
/// * VpcSubnet: Packets matching this entry are forwarded to the
///   specified VPC Subnet. In the Oxide Network this is just an
///   abstraction, it's simply allowing one subnet to talk to another.
///   There is no separate VPC router process, the real routing is done
///   by the underlay.
#[derive(Clone, Debug, Copy, Deserialize, Serialize)]
pub enum RouterTarget {
    Drop,
    InternetGateway(Option<Uuid>),
    Ip(IpAddr),
    VpcSubnet(IpCidr),
}

#[cfg(any(feature = "std", test))]
impl FromStr for RouterTarget {
    type Err = String;

    fn from_str(s: &str) -> Result<Self, Self::Err> {
        match s.to_ascii_lowercase().as_str() {
            "drop" => Ok(Self::Drop),
            "ig" => Ok(Self::InternetGateway(None)),
            lower => match lower.split_once('=') {
                Some(("ip4", ip4s)) => {
                    let ip4 = ip4s
                        .parse::<std::net::Ipv4Addr>()
                        .map_err(|e| format!("bad IP: {e}"))?;
                    Ok(Self::Ip(IpAddr::Ip4(ip4.into())))
                }

                Some(("sub4", cidr4s)) => {
                    let cidr4 = cidr4s.parse()?;
                    Ok(Self::VpcSubnet(IpCidr::Ip4(cidr4)))
                }

                Some(("ip6", ip6s)) => {
                    ip6s.parse().map(|x| Self::Ip(IpAddr::Ip6(x)))
                }

                Some(("sub6", cidr6s)) => {
                    cidr6s.parse().map(|x| Self::VpcSubnet(IpCidr::Ip6(x)))
                }

                Some(("ig", uuid)) => Ok(Self::InternetGateway(Some(
                    uuid.parse::<Uuid>().map_err(|e| e.to_string())?,
                ))),

                _ => Err(format!("malformed router target: {lower}")),
            },
        }
    }
}

impl Display for RouterTarget {
    fn fmt(&self, f: &mut fmt::Formatter) -> fmt::Result {
        match self {
            Self::Drop => write!(f, "Drop"),
            Self::InternetGateway(None) => write!(f, "ig"),
            Self::InternetGateway(Some(id)) => write!(f, "ig={id}"),
            Self::Ip(IpAddr::Ip4(ip4)) => write!(f, "ip4={ip4}"),
            Self::Ip(IpAddr::Ip6(ip6)) => write!(f, "ip6={ip6}"),
            Self::VpcSubnet(IpCidr::Ip4(sub4)) => write!(f, "sub4={sub4}"),
            Self::VpcSubnet(IpCidr::Ip6(sub6)) => write!(f, "sub6={sub6}"),
        }
    }
}

/// The class of router which a rule belongs to.
#[derive(Clone, Debug, Copy, Deserialize, Serialize)]
pub enum RouterClass {
    /// The rule belongs to the shared VPC-wide router.
    System,
    /// The rule belongs to the subnet-specific router, and has precendence
    /// over a `System` rule of equal priority.
    Custom,
}

#[cfg(any(feature = "std", test))]
impl FromStr for RouterClass {
    type Err = String;

    fn from_str(s: &str) -> Result<Self, Self::Err> {
        match s.to_ascii_lowercase().as_str() {
            "system" => Ok(Self::System),
            "custom" => Ok(Self::Custom),
            lower => Err(format!(
                "unexpected router class {lower} -- expected 'system' or 'custom'"
            )),
        }
    }
}

impl Display for RouterClass {
    fn fmt(&self, f: &mut fmt::Formatter) -> fmt::Result {
        match self {
            Self::System => write!(f, "System"),
            Self::Custom => write!(f, "Custom"),
        }
    }
}

/// Xde create ioctl parameter data.
///
/// The bulk of the information is provided via [`VpcCfg`].
#[derive(Clone, Debug, Serialize, Deserialize)]
pub struct CreateXdeReq {
    /// The link identifier of the guest, as provided by dlmgmtd.
    pub linkid: datalink_id_t,

    /// The name of the data link, as it appears to `dlmgmtd`.
    pub xde_devname: String,

    /// Configuration information describing the device. See [`VpcCfg`] for more
    /// details.
    pub cfg: VpcCfg,

    /// Configuration for DHCP responses created by OPTE
    pub dhcp: DhcpCfg,

    /// This is a development tool for completely bypassing OPTE processing.
    ///
    /// XXX Pretty sure we aren't making much use of this anymore, and
    /// should go away before v1.
    pub passthrough: bool,
}

pub type SNat4Cfg = SNatCfg<Ipv4Addr>;
pub type SNat6Cfg = SNatCfg<Ipv6Addr>;

/// Configuration of source NAT for a port, describing how a private IP
/// address is mapped to an external IP and port range for outbound connections.
#[derive(Clone, Debug, Serialize, Deserialize)]
pub struct SNatCfg<T> {
    pub external_ip: T,
    pub ports: core::ops::RangeInclusive<u16>,
}

/// Xde delete ioctl parameter data.
#[derive(Clone, Debug, Serialize, Deserialize)]
pub struct DeleteXdeReq {
    pub xde_devname: String,
}

/// Information about a single existing xde port
#[derive(Debug, Deserialize, Serialize)]
pub struct PortInfo {
    pub name: String,
    pub mac_addr: MacAddr,
    pub ip4_addr: Option<Ipv4Addr>,
    pub ephemeral_ip4_addr: Option<Ipv4Addr>,
    pub floating_ip4_addrs: Option<Vec<Ipv4Addr>>,
    pub ip6_addr: Option<Ipv6Addr>,
    pub ephemeral_ip6_addr: Option<Ipv6Addr>,
    pub floating_ip6_addrs: Option<Vec<Ipv6Addr>>,
    pub state: String,
}

#[derive(Debug, Deserialize, Serialize)]
pub struct ListPortsResp {
    pub ports: Vec<PortInfo>,
}

impl opte::api::cmd::CmdOk for ListPortsResp {}

#[derive(Debug, Deserialize, Serialize)]
pub struct VpcMapResp {
    pub vni: Vni,
    pub ip4: Vec<(Ipv4Addr, GuestPhysAddr)>,
    pub ip6: Vec<(Ipv6Addr, GuestPhysAddr)>,
}

#[derive(Debug, Deserialize, Serialize)]
pub struct DumpVirt2PhysResp {
    pub mappings: Vec<VpcMapResp>,
}

impl CmdOk for DumpVirt2PhysResp {}

#[derive(Debug, Deserialize, Serialize)]
pub struct V2bMapResp {
    pub ip4: Vec<(Ipv4Cidr, BTreeSet<TunnelEndpoint>)>,
    pub ip6: Vec<(Ipv6Cidr, BTreeSet<TunnelEndpoint>)>,
}

#[derive(Debug, Deserialize, Serialize)]
pub struct DumpVirt2BoundaryResp {
    pub mappings: V2bMapResp,
}

impl CmdOk for DumpVirt2BoundaryResp {}

/// Set mapping from VPC IP to physical network destination.
#[derive(Clone, Debug, Deserialize, Serialize)]
pub struct SetVirt2PhysReq {
    pub vip: IpAddr,
    pub phys: PhysNet,
}

/// Clear a mapping from VPC IP to physical network destination.
#[derive(Clone, Debug, Deserialize, Serialize)]
pub struct ClearVirt2PhysReq {
    pub vip: IpAddr,
    pub phys: PhysNet,
}

/// Set a mapping from a VPC IP to boundary tunnel endpoint destination.
#[derive(Clone, Debug, Deserialize, Serialize)]
pub struct SetVirt2BoundaryReq {
    pub vip: IpCidr,
    pub tep: Vec<TunnelEndpoint>,
}

/// Clear a mapping from VPC IP to a boundary tunnel endpoint destination.
#[derive(Clone, Debug, Deserialize, Serialize)]
pub struct ClearVirt2BoundaryReq {
    pub vip: IpCidr,
    pub tep: Vec<TunnelEndpoint>,
}

/// Add an entry to the router. Addresses may be either IPv4 or IPv6, though the
/// destination and target must match in protocol version.
#[derive(Clone, Debug, Deserialize, Serialize)]
pub struct AddRouterEntryReq {
    pub port_name: String,
    pub dest: IpCidr,
    pub target: RouterTarget,
    pub class: RouterClass,
}

/// Remove an entry to the router. Addresses may be either IPv4 or IPv6, though the
/// destination and target must match in protocol version.
#[derive(Clone, Debug, Deserialize, Serialize)]
pub struct DelRouterEntryReq {
    pub port_name: String,
    pub dest: IpCidr,
    pub target: RouterTarget,
    pub class: RouterClass,
}

#[derive(Clone, Debug, Deserialize, Serialize)]
pub enum DelRouterEntryResp {
    Ok,
    NotFound,
}

impl opte::api::cmd::CmdOk for DelRouterEntryResp {}

#[derive(Clone, Debug, Deserialize, Serialize)]
pub struct SetExternalIpsReq {
    pub port_name: String,
    pub external_ips_v4: Option<ExternalIpCfg<Ipv4Addr>>,
    pub external_ips_v6: Option<ExternalIpCfg<Ipv6Addr>>,
    pub inet_gw_map: Option<BTreeMap<IpAddr, BTreeSet<Uuid>>>,
}

#[derive(Debug, Deserialize, Serialize)]
pub struct AddFwRuleReq {
    pub port_name: String,
    pub rule: FirewallRule,
}

#[derive(Debug, Deserialize, Serialize)]
pub struct SetFwRulesReq {
    pub port_name: String,
    pub rules: Vec<FirewallRule>,
}

#[derive(Debug, Deserialize, Serialize)]
pub struct RemFwRuleReq {
    pub port_name: String,
    pub dir: Direction,
    pub id: u64,
}

#[derive(Clone, Debug, Deserialize, Serialize)]
pub struct FirewallRule {
    pub direction: Direction,
    pub filters: Filters,
    pub action: FirewallAction,
    pub priority: u16,
}

impl FromStr for FirewallRule {
    type Err = String;

    fn from_str(s: &str) -> Result<Self, Self::Err> {
        let mut action = None;
        let mut direction = None;
        let mut priority = None;
        let mut hosts = None;
        let mut protocol = None;
        let mut ports = None;

        for token in s.to_ascii_lowercase().split(' ') {
            match token.split_once('=') {
                None => {
                    return Err(format!("bad token: {token}"));
                }

                Some(("dir", val)) => {
                    direction = Some(val.parse::<Direction>()?);
                }

                Some(("action", val)) => {
                    action = Some(val.parse::<FirewallAction>()?);
                }

                Some(("priority", val)) => {
                    priority =
                        Some(val.parse::<u16>().map_err(|e| {
<<<<<<< HEAD
                            format!("bad priroity: '{val}' {e}")
=======
                            format!("bad priority: '{val}' {e}")
>>>>>>> b95bae41
                        })?);
                }

                // Parse the filters.
                Some(("hosts", val)) => {
                    hosts = Some(val.parse::<Address>()?);
                }

                Some(("protocol", val)) => {
                    protocol = Some(val.parse::<ProtoFilter>()?);
                }

                // TODO For now just allow single port.
                Some(("port", val)) => {
                    ports = Some(val.parse::<Ports>()?);
                }

                Some((_, _)) => {
                    return Err(format!("invalid key: {token}"));
                }
            }
        }

        if action.is_none() {
            return Err("missing 'action' key".to_string());
        }

        if direction.is_none() {
            return Err("missing direction ('dir') key".to_string());
        }

        if priority.is_none() {
            return Err("missing 'priority' key".to_string());
        }

        let mut filters = Filters::new();
        filters
            .set_hosts(hosts.unwrap_or(Address::Any))
            .set_protocol(protocol.unwrap_or(ProtoFilter::Any))
            .set_ports(ports.unwrap_or(Ports::Any));

        Ok(FirewallRule {
            direction: direction.unwrap(),
            // target.unwrap(),
            filters,
            action: action.unwrap(),
            priority: priority.unwrap(),
        })
    }
}

#[derive(Clone, Copy, Debug, Deserialize, Eq, PartialEq, Serialize)]
pub enum FirewallAction {
    Allow,
    Deny,
}

impl FromStr for FirewallAction {
    type Err = String;

    fn from_str(s: &str) -> Result<Self, Self::Err> {
        match s.to_ascii_lowercase().as_str() {
            "allow" => Ok(FirewallAction::Allow),
            "deny" => Ok(FirewallAction::Deny),
            _ => Err(format!("invalid action: {s} ('allow' or 'deny')")),
        }
    }
}

#[derive(Clone, Debug, Default, Deserialize, Eq, PartialEq, Serialize)]
pub struct Filters {
    hosts: Address,
    protocol: ProtoFilter,
    ports: Ports,
}

impl Display for Filters {
    fn fmt(&self, f: &mut fmt::Formatter) -> fmt::Result {
        write!(
            f,
            "proto={} ports={} hosts={}",
            self.protocol, self.ports, self.hosts
        )
    }
}

impl Filters {
    pub fn new() -> Self {
        Filters {
            hosts: Address::Any,
            protocol: ProtoFilter::Any,
            ports: Ports::Any,
        }
    }

    pub fn hosts(&self) -> Address {
        self.hosts
    }

    pub fn new_hosts(hosts: Address) -> Self {
        Filters { hosts, protocol: ProtoFilter::Any, ports: Ports::Any }
    }

    pub fn ports(&self) -> &Ports {
        &self.ports
    }

    pub fn protocol(&self) -> ProtoFilter {
        self.protocol.clone()
    }

    pub fn set_hosts<H: Into<Address>>(&mut self, hosts: H) -> &mut Self {
        self.hosts = hosts.into();
        self
    }

    pub fn set_protocol<P: Into<ProtoFilter>>(
        &mut self,
        proto: P,
    ) -> &mut Self {
        self.protocol = proto.into();
        self
    }

    pub fn set_ports<P: Into<Ports>>(&mut self, ports: P) -> &mut Self {
        self.ports = ports.into();
        self
    }

    pub fn set_port(&mut self, port: u16) -> &mut Self {
        self.ports = Ports::PortList(vec![port]);
        self
    }
}

/// Filter traffic by address.
#[derive(
    Clone, Copy, Debug, Default, Deserialize, Eq, PartialEq, Serialize,
)]
pub enum Address {
    /// Match traffic from any address.
    #[default]
    Any,

    /// Match traffic from the given subnet CIDR.
    Subnet(IpCidr),

    /// Match traffic from the given IP address.
    Ip(IpAddr),

    /// Match traffic from the given VNI.
    Vni(Vni),
}

impl FromStr for Address {
    type Err = String;

    fn from_str(s: &str) -> Result<Self, Self::Err> {
        match s.to_ascii_lowercase().as_str() {
            "any" => Ok(Address::Any),

            addrstr => match addrstr.split_once('=') {
                None => {
                    Err(format!("malformed address specification: {addrstr}"))
                }
                Some(("ip", val)) => Ok(Address::Ip(val.parse()?)),
                Some(("subnet", val)) => Ok(Address::Subnet(val.parse()?)),
                Some(("vni", val)) => {
                    Ok(Address::Vni(val.parse().map_err(|e| format!("{e:?}"))?))
                }
                Some((key, _)) => Err(format!("invalid address type: {key}")),
            },
        }
    }
}

impl Display for Address {
    fn fmt(&self, f: &mut fmt::Formatter) -> fmt::Result {
        match self {
            Address::Any => write!(f, "ANY"),
            Address::Ip(val) => write!(f, "{val},"),
            Address::Subnet(val) => write!(f, "{val},"),
            Address::Vni(val) => write!(f, "{val}"),
        }
    }
}

#[derive(Clone, Debug, Default, Deserialize, Eq, PartialEq, Serialize)]
pub enum ProtoFilter {
    #[default]
    Any,
    Arp,
    Tcp,
    Udp,
    Icmp(Option<IcmpFilter>),
    Icmpv6(Option<IcmpFilter>),
    Other(Protocol),
}

impl ProtoFilter {
    pub fn l4_protocol(&self) -> Option<Protocol> {
        match self {
            ProtoFilter::Other(protocol) => Some(*protocol),
            ProtoFilter::Tcp => Some(Protocol::TCP),
            ProtoFilter::Udp => Some(Protocol::UDP),
            ProtoFilter::Icmp(_) => Some(Protocol::ICMP),
            ProtoFilter::Icmpv6(_) => Some(Protocol::ICMPv6),
            _ => None,
        }
    }
}

impl FromStr for ProtoFilter {
    type Err = String;

    fn from_str(s: &str) -> Result<Self, Self::Err> {
<<<<<<< HEAD
        let (ty_str, content_str) = match s.split_once(':') {
            None => (s, None),
            Some((lhs, rhs)) => (lhs, Some(rhs)),
        };

        match (ty_str.to_ascii_lowercase().as_str(), content_str) {
            ("any", None) => Ok(ProtoFilter::Any),
            ("arp", None) => Ok(ProtoFilter::Arp),
            ("icmp", None) => Ok(ProtoFilter::Icmp(None)),
            ("icmp", Some(spec)) => Ok(ProtoFilter::Icmp(Some(spec.parse()?))),
            ("icmp6", None) => Ok(ProtoFilter::Icmpv6(None)),
            ("icmp6", Some(spec)) => {
                Ok(ProtoFilter::Icmpv6(Some(spec.parse()?)))
            }
            ("tcp", None) => Ok(ProtoFilter::Tcp),
            ("udp", None) => Ok(ProtoFilter::Udp),
            (lhs, None) => Err(format!("unknown protocol: {lhs}")),
            (lhs, Some(_)) => {
                Err(format!("cannot specify filter for protocol: {lhs}"))
            }
=======
        match s.to_ascii_lowercase().as_str() {
            "any" => Ok(ProtoFilter::Any),
            "arp" => Ok(ProtoFilter::Arp),
            "icmp" => Ok(ProtoFilter::Proto(Protocol::ICMP)),
            "icmp6" => Ok(ProtoFilter::Proto(Protocol::ICMPv6)),
            "tcp" => Ok(ProtoFilter::Proto(Protocol::TCP)),
            "udp" => Ok(ProtoFilter::Proto(Protocol::UDP)),
            _ => Err(format!("unknown protocol: {s}")),
>>>>>>> b95bae41
        }
    }
}

impl Display for ProtoFilter {
    fn fmt(&self, f: &mut fmt::Formatter) -> fmt::Result {
        match self {
            ProtoFilter::Any => write!(f, "ANY"),
            ProtoFilter::Arp => write!(f, "ARP"),
<<<<<<< HEAD
            ProtoFilter::Tcp => write!(f, "TCP"),
            ProtoFilter::Udp => write!(f, "UDP"),
            ProtoFilter::Icmp(filter) => {
                write!(f, "ICMP")?;
                if let Some(filter) = filter {
                    write!(f, ":{filter}")?;
                }
                Ok(())
            }
            ProtoFilter::Icmpv6(filter) => {
                write!(f, "ICMP6")?;
                if let Some(filter) = filter {
                    write!(f, ":{filter}")?;
                }
                Ok(())
            }
            ProtoFilter::Other(proto) => write!(f, "{proto}"),
=======
            ProtoFilter::Proto(proto) => write!(f, "{proto}"),
>>>>>>> b95bae41
        }
    }
}

#[derive(Clone, Debug, Default, Deserialize, Eq, PartialEq, Serialize)]
pub enum Ports {
    #[default]
    Any,
    PortList(Vec<u16>),
}

impl FromStr for Ports {
    type Err = String;

    fn from_str(s: &str) -> Result<Self, Self::Err> {
        match s.to_ascii_lowercase().as_str() {
            "any" => Ok(Ports::Any),
            "any," => Ok(Ports::Any),

            _ => {
                let ports: Vec<u16> = s
                    .split(',')
                    .map(|ps| ps.parse::<u16>().map_err(|e| e.to_string()))
                    .collect::<result::Result<Vec<u16>, _>>()?;

                if ports.is_empty() {
                    return Err(format!("malformed ports spec: {s}"));
                }

                for p in ports.iter() {
                    if *p == DYNAMIC_PORT {
                        return Err(format!("invalid port: {p}"));
                    }
                }
                Ok(Ports::PortList(ports))
            }
        }
    }
}

impl Display for Ports {
    fn fmt(&self, f: &mut fmt::Formatter) -> fmt::Result {
        match self {
            Ports::Any => write!(f, "ANY"),
            Ports::PortList(plist) => {
                // TODO For now we just assume one port.
                write!(f, "{}", plist[0])
            }
        }
    }
}

#[derive(Clone, Debug, Deserialize, Eq, PartialEq, Serialize)]
pub struct IcmpFilter {
    pub ty: u8,
    pub codes: Option<RangeInclusive<u8>>,
}

impl FromStr for IcmpFilter {
    type Err = String;

    fn from_str(s: &str) -> Result<Self, Self::Err> {
        let (ty_str, code_str) = match s.split_once(',') {
            None => (s, None),
            Some((lhs, rhs)) => (lhs, Some(rhs)),
        };

        let codes = code_str
            .map(|s| {
                let (lhs, rhs) = match s.split_once('-') {
                    Some((lhs, rhs)) => (lhs, Some(rhs)),
                    None => (s, None),
                };
                let start = lhs.parse::<u8>().map_err(|e| e.to_string())?;
                let end = rhs
                    .map(|v| v.parse::<u8>().map_err(|e| e.to_string()))
                    .unwrap_or(Ok(start))?;

                Ok::<_, String>(start..=end)
            })
            .transpose()?;

        Ok(Self { ty: ty_str.parse::<u8>().map_err(|e| e.to_string())?, codes })
    }
}

impl Display for IcmpFilter {
    fn fmt(&self, f: &mut fmt::Formatter<'_>) -> fmt::Result {
        write!(f, "{}", self.ty)?;
        if let Some(ref code) = self.codes {
            let start = code.start();
            let end = code.end();
            if start == end {
                write!(f, ",{start}")?;
            } else {
                write!(f, ",{start}-{end}")?;
            }
        }
        Ok(())
    }
}

/// Add an entry to the gateway allowing a port to send or receive
/// traffic on a CIDR other than its private IP.
#[derive(Clone, Debug, Deserialize, Serialize)]
pub struct AllowCidrReq {
    pub port_name: String,
    pub cidr: IpCidr,
    pub dir: Direction,
}

/// Remove entries from the gateway allowing a port to send or receive
/// traffic on a specific CIDR other than its private IP.
#[derive(Clone, Debug, Deserialize, Serialize)]
pub struct RemoveCidrReq {
    pub port_name: String,
    pub cidr: IpCidr,
    pub dir: Direction,
}

#[derive(Clone, Debug, Deserialize, Serialize)]
pub enum RemoveCidrResp {
    Ok(IpCidr),
    NotFound,
}

impl opte::api::cmd::CmdOk for RemoveCidrResp {}

#[cfg(test)]
pub mod tests {
    use super::*;

    #[test]
    fn ports_from_str_good() {
        assert_eq!("AnY".parse::<Ports>(), Ok(Ports::Any));
        assert_eq!("any,".parse::<Ports>(), Ok(Ports::Any));
        assert_eq!("22".parse::<Ports>().unwrap(), Ports::PortList(vec![22]));
        assert_eq!(
            "22,443".parse::<Ports>().unwrap(),
            Ports::PortList(vec![22, 443])
        );
    }

    #[test]
    fn ports_from_str_bad() {
        assert!("".parse::<Ports>().is_err());
        assert!("0".parse::<Ports>().is_err());
        assert!("rpz".parse::<Ports>().is_err());
        assert!("rpz,0".parse::<Ports>().is_err());
        assert!("rpz,22".parse::<Ports>().is_err());
        assert!("22,rpz".parse::<Ports>().is_err());
        assert!("any,rpz".parse::<Ports>().is_err());
    }

    #[test]
    fn parse_good_address() {
        assert_eq!("any".parse::<Address>(), Ok(Address::Any));
        assert_eq!(
            "ip=192.168.2.1".parse::<Address>(),
            Ok(Address::Ip("192.168.2.1".parse().unwrap()))
        );
        assert_eq!(
            "vni=7777".parse(),
            Ok(Address::Vni(Vni::new(7777u32).unwrap()))
        );
        assert_eq!(
            "ip=fd00::1".parse::<Address>().unwrap(),
            Address::Ip(IpAddr::Ip6("fd00::1".parse().unwrap()))
        );
        assert_eq!(
            "subnet=fd00::0/64".parse::<Address>().unwrap(),
            Address::Subnet(IpCidr::Ip6("fd00::0/64".parse().unwrap()))
        );
    }

    #[test]
    fn parse_bad_address() {
        assert!("ip:192.168.2.1".parse::<Address>().is_err());
        assert!("ip=192.168.2".parse::<Address>().is_err());
        assert!("ip=192.168.O.1".parse::<Address>().is_err());
        assert!("addr=192.168.2.1".parse::<Address>().is_err());
    }

    #[test]
    fn parse_good_proto_filter() {
        assert_eq!("aNy".parse::<ProtoFilter>().unwrap(), ProtoFilter::Any);
        assert_eq!("TCp".parse::<ProtoFilter>().unwrap(), ProtoFilter::Tcp);
        assert_eq!(
            "icmp".parse::<ProtoFilter>().unwrap(),
            ProtoFilter::Icmp(None)
        );
        assert_eq!(
            "ICMP:3".parse::<ProtoFilter>().unwrap(),
            ProtoFilter::Icmp(Some(IcmpFilter { ty: 3, codes: None }))
        );
        assert_eq!(
            "icmp6:22,11-15".parse::<ProtoFilter>().unwrap(),
            ProtoFilter::Icmpv6(Some(IcmpFilter {
                ty: 22,
                codes: Some(11..=15)
            }))
        );
    }

    #[test]
    fn parse_bad_proto_filter() {
        assert!("foo".parse::<ProtoFilter>().is_err());
        assert!("TCP,".parse::<ProtoFilter>().is_err());
        assert!("6".parse::<ProtoFilter>().is_err());
    }

    pub fn test_vpc_cfg() -> VpcCfg {
        VpcCfg {
            gateway_mac: MacAddr::from([0xa8, 0x40, 0x25, 0x00, 0x00, 0x01]),
            guest_mac: MacAddr::from([0xa8, 0x40, 0x25, 0xff, 0xff, 0x01]),
            phys_ip: "fd00::1".parse().unwrap(),
            ip_cfg: IpCfg::DualStack {
                ipv4: Ipv4Cfg {
                    private_ip: "10.0.0.5".parse().unwrap(),
                    gateway_ip: "10.0.0.1".parse().unwrap(),
                    external_ips: ExternalIpCfg {
                        snat: Some(SNat4Cfg {
                            external_ip: "10.1.0.6".parse().unwrap(),
                            ports: 0..=8095,
                        }),
                        ephemeral_ip: Some("10.1.0.5".parse().unwrap()),
                        floating_ips: vec![],
                    },
                    vpc_subnet: "10.0.0.0/24".parse().unwrap(),
                },
                ipv6: Ipv6Cfg {
                    private_ip: "fd00::5".parse().unwrap(),
                    gateway_ip: "fd00::1".parse().unwrap(),
                    external_ips: ExternalIpCfg {
                        snat: Some(SNat6Cfg {
                            external_ip: "fd00:1::6".parse().unwrap(),
                            ports: 0..=8095,
                        }),
                        ephemeral_ip: Some("fd00:1::5".parse().unwrap()),
                        floating_ips: vec![],
                    },
                    vpc_subnet: "fd00::/64".parse().unwrap(),
                },
            },
            vni: Vni::new(100u32).unwrap(),
        }
    }
}<|MERGE_RESOLUTION|>--- conflicted
+++ resolved
@@ -670,11 +670,7 @@
                 Some(("priority", val)) => {
                     priority =
                         Some(val.parse::<u16>().map_err(|e| {
-<<<<<<< HEAD
-                            format!("bad priroity: '{val}' {e}")
-=======
                             format!("bad priority: '{val}' {e}")
->>>>>>> b95bae41
                         })?);
                 }
 
@@ -891,7 +887,6 @@
     type Err = String;
 
     fn from_str(s: &str) -> Result<Self, Self::Err> {
-<<<<<<< HEAD
         let (ty_str, content_str) = match s.split_once(':') {
             None => (s, None),
             Some((lhs, rhs)) => (lhs, Some(rhs)),
@@ -912,16 +907,6 @@
             (lhs, Some(_)) => {
                 Err(format!("cannot specify filter for protocol: {lhs}"))
             }
-=======
-        match s.to_ascii_lowercase().as_str() {
-            "any" => Ok(ProtoFilter::Any),
-            "arp" => Ok(ProtoFilter::Arp),
-            "icmp" => Ok(ProtoFilter::Proto(Protocol::ICMP)),
-            "icmp6" => Ok(ProtoFilter::Proto(Protocol::ICMPv6)),
-            "tcp" => Ok(ProtoFilter::Proto(Protocol::TCP)),
-            "udp" => Ok(ProtoFilter::Proto(Protocol::UDP)),
-            _ => Err(format!("unknown protocol: {s}")),
->>>>>>> b95bae41
         }
     }
 }
@@ -931,7 +916,6 @@
         match self {
             ProtoFilter::Any => write!(f, "ANY"),
             ProtoFilter::Arp => write!(f, "ARP"),
-<<<<<<< HEAD
             ProtoFilter::Tcp => write!(f, "TCP"),
             ProtoFilter::Udp => write!(f, "UDP"),
             ProtoFilter::Icmp(filter) => {
@@ -949,9 +933,6 @@
                 Ok(())
             }
             ProtoFilter::Other(proto) => write!(f, "{proto}"),
-=======
-            ProtoFilter::Proto(proto) => write!(f, "{proto}"),
->>>>>>> b95bae41
         }
     }
 }
